[package]
name = "faktory"
version = "0.12.4"
authors = ["Jon Gjengset <jon@thesquareplanet.com>"]
edition = "2021"
license = "MIT OR Apache-2.0"

description = "API bindings for the language-agnostic Faktory work server"
repository = "https://github.com/jonhoo/faktory-rs.git"

keywords = ["faktory", "api-bindings", "work-server", "job-server"]
categories = ["api-bindings", "asynchronous", "network-programming"]

[features]
default = []
tls = ["native-tls"]
binaries = ["clap"]
ent = []

[dependencies]
serde_json = "1.0"
serde_derive = "1.0"
serde = "1.0"
bufstream = "0.1"
sha2 = "0.10.0"
hostname = "0.3"
libc = "0.2"
rand = "0.8"
chrono = { version = "0.4", features = [
    "serde",
    "clock",
], default-features = false }
url = "2"
fnv = "1.0.5"
native-tls = { version = "0.2", optional = true }
clap = { version = "4.4.10", optional = true }
thiserror = "1.0.30"
derive_builder = "0.12.0"
tokio = { version = "1.35.1", features = [
    "io-util",
    "net",
    "rt",
    "time",
    "macros",
    "rt-multi-thread",
] }
async-trait = "0.1.77"

[dev-dependencies]
mockstream = "0.0.3"
tokio = { version = "1.35.1", features = ["rt", "macros"] }

# to make -Zminimal-versions work
[target.'cfg(any())'.dependencies]
openssl = { version = "0.10.60", optional = true }

[[bin]]
name = "loadtest"
path = "src/bin/loadtest.rs"
required-features = ["binaries"]

<<<<<<< HEAD
[[bin]]
name = "async_loadtest"
path = "src/bin/async_loadtest.rs"
required-features = ["binaries"]
=======
[package.metadata.docs.rs]
all-features = true
rustdoc-args = ["--cfg", "docsrs"]
>>>>>>> b5ddd213
<|MERGE_RESOLUTION|>--- conflicted
+++ resolved
@@ -59,13 +59,11 @@
 path = "src/bin/loadtest.rs"
 required-features = ["binaries"]
 
-<<<<<<< HEAD
 [[bin]]
 name = "async_loadtest"
 path = "src/bin/async_loadtest.rs"
 required-features = ["binaries"]
-=======
+
 [package.metadata.docs.rs]
 all-features = true
-rustdoc-args = ["--cfg", "docsrs"]
->>>>>>> b5ddd213
+rustdoc-args = ["--cfg", "docsrs"]