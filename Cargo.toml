--- conflicted
+++ resolved
@@ -15,14 +15,9 @@
 
 [features]
 default = []
-<<<<<<< HEAD
-tls = ["dep:tokio-native-tls", "dep:pin-project"]
-binaries = ["dep:clap"]
-=======
 native_tls = ["dep:pin-project", "dep:tokio-native-tls"]
 rustls = ["dep:pin-project", "dep:tokio-rustls"]
 binaries = ["dep:clap", "tokio/macros"]
->>>>>>> 70d40ad3
 ent = []
 
 [dependencies]
@@ -54,11 +49,8 @@
     "time",
 ] }
 tokio-native-tls = { version = "0.3.1", optional = true }
-<<<<<<< HEAD
+tokio-rustls = { version = "0.25.0", optional = true }
 tracing = "0.1"
-=======
-tokio-rustls = { version = "0.25.0", optional = true }
->>>>>>> 70d40ad3
 url = "2"
 
 [dev-dependencies]
