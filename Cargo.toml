[package]
name = "faktory"
version = "0.12.5"
authors = ["Jon Gjengset <jon@thesquareplanet.com>"]
edition = "2021"
license = "MIT OR Apache-2.0"

description = "API bindings for the language-agnostic Faktory work server"
repository = "https://github.com/jonhoo/faktory-rs.git"

keywords = ["faktory", "api-bindings", "work-server", "job-server"]
categories = ["api-bindings", "asynchronous", "network-programming"]

exclude = [".github", "docker", ".gitignore", "Makefile"]

[features]
default = []
native_tls = ["dep:pin-project", "dep:tokio-native-tls"]
rustls = [
    "dep:pin-project",
    "dep:tokio-rustls",
    "dep:rustls-pki-types",
    "dep:rustls-native-certs",
]
binaries = ["dep:clap", "tokio/macros"]
ent = []

[dependencies]
async-trait = "0.1.77"
clap = { version = "4.4.10", optional = true }
chrono = { version = "0.4", features = [
    "serde",
    "clock",
], default-features = false }
derive_builder = "0.12.0"
fnv = "1.0.5"
hostname = "0.3"
pin-project = { version = "1.1.4", optional = true }
rand = "0.8"
serde = "1.0"
serde_derive = "1.0"
serde_json = "1.0"
sha2 = "0.10.0"
thiserror = "1.0.30"
tokio = { version = "1.35.1", features = [
    "sync",            # gives us an asynchronous `Mutex`
    "io-util",         # enables `AsyncWriteExt`, `AsyncReadExt`, and `AsyncBufReadExt` in `tokio::io` namespace
    "macros",          # brings in `tokio::select!` we are utilizing in `Worker::run`
    "net",             # enables `tokio::net` namespace with `TcpStream` we are heavily relying upon
    "rt-multi-thread", # allows for `tokio::task::block_in_place()` in Client::drop
    "time",            # anables `tokio::time` namespace holding the `sleep` utility and `Duraction` struct
] }
tokio-native-tls = { version = "0.3.1", optional = true }
tokio-rustls = { version = "0.25.0", optional = true }
tracing = "0.1"
url = "2"
semver = { version = "1.0.23", features = ["serde"] }
<<<<<<< HEAD
rustls-native-certs = { version = "0.7.1", optional = true }
rustls-pki-types = { version = "1.0.1", optional = true }
=======
futures = "0.3.30"
>>>>>>> 011b8472

[dev-dependencies]
rustls-pki-types = "1.0.1"
tokio = { version = "1.35.1", features = ["rt", "macros"] }
tokio-test = "0.4.3"
tokio-util = "0.7.11"
tracing-subscriber = "0.3.18"
x509-parser = "0.15.1"

# to make -Zminimal-versions work
[target.'cfg(any())'.dependencies]
native-tls = { version = "0.2.4", optional = true }
num-bigint = "0.4.2"
oid-registry = "0.6.1"
openssl = { version = "0.10.60", optional = true }

# TryFrom<String> for ServerName<'static> has been implemented:
# https://github.com/rustls/pki-types/compare/rustls:3793627...rustls:1303efa#
rustls-pki-types = { version = "1.0.1", optional = true }

# Lockstep between `serde` and `serde_derive` was introduced with the "pinned" release:
# https://github.com/serde-rs/serde/compare/v1.0.185...v1.0.186#diff-2843fc1320fa24a059f5ca967ee45d116110116263a8ba311a3aca3793c562f0R34-R41
# Without this pin our `#[serde(transparent)]` and `#[derive(Serialize, Deserialize)] do not play well together.
serde = "1.0.186"

[[bin]]
name = "loadtest"
path = "src/bin/loadtest.rs"
required-features = ["binaries"]

[package.metadata.docs.rs]
all-features = true
rustdoc-args = ["--cfg", "docsrs"]<|MERGE_RESOLUTION|>--- conflicted
+++ resolved
@@ -52,15 +52,12 @@
 ] }
 tokio-native-tls = { version = "0.3.1", optional = true }
 tokio-rustls = { version = "0.25.0", optional = true }
+rustls-native-certs = { version = "0.7.1", optional = true }
+rustls-pki-types = { version = "1.0.1", optional = true }
 tracing = "0.1"
 url = "2"
 semver = { version = "1.0.23", features = ["serde"] }
-<<<<<<< HEAD
-rustls-native-certs = { version = "0.7.1", optional = true }
-rustls-pki-types = { version = "1.0.1", optional = true }
-=======
 futures = "0.3.30"
->>>>>>> 011b8472
 
 [dev-dependencies]
 rustls-pki-types = "1.0.1"
