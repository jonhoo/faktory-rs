--- conflicted
+++ resolved
@@ -39,44 +39,29 @@
 thiserror = "1.0.30"
 tokio = { version = "1.35.1", features = [
     "io-util",
-<<<<<<< HEAD
     "macros",
     "net",
     "rt",
     "sync",
     "time",
     "signal",
-=======
-    "net",
-    "rt",
->>>>>>> eac95453
     "rt-multi-thread",
     "time",
 ] }
 tokio-native-tls = { version = "0.3.1", optional = true }
 tokio-rustls = { version = "0.25.0", optional = true }
-<<<<<<< HEAD
 tracing = "0.1"
-=======
->>>>>>> eac95453
 url = "2"
 
 [dev-dependencies]
 rustls-pki-types = "1.0.1"
 tokio = { version = "1.35.1", features = ["rt", "macros"] }
 tokio-test = "0.4.3"
-<<<<<<< HEAD
 tracing-subscriber = "0.3.18"
-=======
->>>>>>> eac95453
 x509-parser = "0.15.1"
 
 # to make -Zminimal-versions work
 [target.'cfg(any())'.dependencies]
-<<<<<<< HEAD
-chrono = "0.4.32"
-=======
->>>>>>> eac95453
 native-tls = { version = "0.2.4", optional = true }
 num-bigint = "0.4.2"
 oid-registry = "0.6.1"
