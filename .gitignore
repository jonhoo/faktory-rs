/target/
**/*.rs.bk
perf.*
<<<<<<< HEAD
.vscode
mutants.*
=======
.vscode
>>>>>>> eac95453
<|MERGE_RESOLUTION|>--- conflicted
+++ resolved
@@ -1,9 +1,5 @@
 /target/
 **/*.rs.bk
 perf.*
-<<<<<<< HEAD
 .vscode
-mutants.*
-=======
-.vscode
->>>>>>> eac95453
+mutants.*