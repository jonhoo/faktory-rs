use super::proto::Client;
use crate::error::Error;
use crate::proto::{Ack, Fail, Job};
use fnv::FnvHashMap;
use std::future::Future;
use std::pin::Pin;
use std::process;
use std::sync::{atomic, Arc};
use std::time::Duration;
use std::{error::Error as StdError, sync::atomic::AtomicUsize};
use tokio::task::{spawn_blocking, AbortHandle, JoinError, JoinSet};
use tokio::time::sleep as tokio_sleep;

mod builder;
mod health;
mod runner;
mod state;
mod stop;

pub use builder::WorkerBuilder;
pub use runner::JobRunner;
pub use stop::{StopDetails, StopReason};

pub(crate) const STATUS_RUNNING: usize = 0;
pub(crate) const STATUS_QUIET: usize = 1;
pub(crate) const STATUS_TERMINATING: usize = 2;

type ShutdownSignal = Pin<Box<dyn Future<Output = ()> + 'static + Send>>;

pub(crate) enum Callback<E> {
    Async(runner::BoxedJobRunner<E>),
    Sync(Arc<dyn Fn(Job) -> Result<(), E> + Sync + Send + 'static>),
}

type CallbacksRegistry<E> = FnvHashMap<String, Callback<E>>;

/// `Worker` is used to run a worker that processes jobs provided by Faktory.
///
/// # Building the worker
///
/// Faktory needs a decent amount of information from its workers, such as a unique worker ID, a
/// hostname for the worker, its process ID, and a set of labels used to identify the worker. In
/// order to enable setting all these, constructing a worker is a two-step process. You first use a
/// [`WorkerBuilder`] (which conveniently implements a sensible
/// `Default`) to set the worker metadata, as well as to register any job handlers. You then use
/// one of the `connect_*` methods to finalize the worker and connect to the Faktory server.
///
/// In most cases, [`WorkerBuilder::default()`] will do what you want. You only need to augment it
/// with calls to [`register`](WorkerBuilder::register) to register handlers
/// for each of your job types, and then you can connect. If you have different *types* of workers,
/// you may also want to use [`labels`](WorkerBuilder::labels) to distinguish
/// them in the Faktory Web UI. To specify that some jobs should only go to some workers, use
/// different queues.
///
/// ## Handlers
///
/// For each [`Job`](struct.Job.html) that the worker receives, the handler that is registered for
/// that job's type will be called. If a job is received with a type for which no handler exists,
/// the job will be failed and returned to the Faktory server. Similarly, if a handler returns an
/// error response, the job will be failed, and the error reported back to the Faktory server.
///
/// If you are new to Rust, getting the handler types to work out can be a little tricky. If you
/// want to understand why, I highly recommend that you have a look at the chapter on [closures and
/// generic
/// parameters](https://doc.rust-lang.org/book/second-edition/ch13-01-closures.html#using-closures-with-generic-parameters-and-the-fn-traits)
/// in the Rust Book. If you just want it to work, my recommendation is to either use regular
/// functions instead of closures, and giving `&func_name` as the handler, **or** wrapping all your
/// closures in `Box::new()`.
///
/// ## Concurrency
///
/// By default, only a single thread is spun up to process the jobs given to this worker. If you
/// want to dedicate more resources to processing jobs, you have a number of options listed below.
/// As you go down the list below, efficiency increases, but fault isolation decreases. I will not
/// give further detail here, but rather recommend that if these don't mean much to you, you should
/// use the last approach and let the library handle the concurrency for you.
///
///  - You can spin up more worker processes by launching your worker program more than once.
///  - You can create more than one `Worker`.
///  - You can call [`WorkerBuilder::workers`] to set
///    the number of worker threads you'd like the `Worker` to use internally.
///
/// # Connecting to Faktory
///
/// To fetch jobs, the `Worker` must first be connected to the Faktory server. Exactly how you do
/// that depends on your setup. In most cases, you'll want to use [`WorkerBuilder::connect`], and provide
/// a connection URL. If you supply a URL, it must be of the form:
///
/// ```text
/// protocol://[:password@]hostname[:port]
/// ```
///
/// Faktory suggests using the `FAKTORY_PROVIDER` and `FAKTORY_URL` environment variables (see
/// their docs for more information) with `localhost:7419` as the fallback default. If you want
/// this behavior, pass `None` as the URL.
///
/// See the [`Client` examples](struct.Client.html#examples) for examples of how to connect to
/// different Factory setups.
///
/// # Worker lifecycle
///
/// Okay, so you've built your worker and connected to the Faktory server. Now what?
///
/// If all this process is doing is handling jobs, reconnecting on failure, and exiting when told
/// to by the Faktory server, you should use
/// [`run_to_completion`](Worker::run_to_completion). If you want more
/// fine-grained control over the lifetime of your process, you should use
/// [`run`](Worker::run). See the documentation for each of these
/// methods for details.
///
/// # Examples
///
/// Create a worker with all default options, register a single handler (for the `foo` job
/// type), connect to the Faktory server, and start accepting jobs.
///
/// ```no_run
/// # tokio_test::block_on(async {
/// use faktory::{Worker, Job};
/// use std::io;
///
/// async fn process_job(job: Job) -> io::Result<()> {
///     println!("{:?}", job);
///     Ok(())
/// }
///
/// let mut w = Worker::builder()
///     .register_fn("foo", process_job)
///     .connect(None)
///     .await
///     .unwrap();
///
/// if let Err(e) = w.run(&["default"]).await {
///     println!("worker failed: {}", e);
/// }
/// # });
/// ```
///
/// Handler can be inlined.
///
/// ```no_run
/// # tokio_test::block_on(async {
/// # use faktory::Worker;
/// # use std::io;
/// let _w = Worker::builder()
///     .register_fn("bar", |job| async move {
///         println!("{:?}", job);
///         Ok::<(), io::Error>(())
///     })
///     .connect(None)
///     .await
///     .unwrap();
/// });
/// ```
///
/// You can also register anything that implements [`JobRunner`] to handle jobs
/// with [`register`](WorkerBuilder::register).
///
pub struct Worker<E> {
    c: Client,
    worker_states: Arc<state::WorkerStatesRegistry>,
    callbacks: Arc<CallbacksRegistry<E>>,
    terminated: bool,
    forever: bool,
    shutdown_timeout: Option<Duration>,

    // NOTE: this is always `Some` if `self.terminated == false` whenever any `pub` function
    // on this type returns. it is `Some(std::future::pending())` if no shutdown signaler is set.
    shutdown_signal: Option<ShutdownSignal>,
}

impl Worker<()> {
    /// Creates an ergonomic constructor for a new [`Worker`].
    ///
    /// Also equivalent to [`WorkerBuilder::default`].
    pub fn builder<E>() -> WorkerBuilder<E> {
        WorkerBuilder::default()
    }
}

impl<E> Worker<E> {
    async fn reconnect(&mut self) -> Result<(), Error> {
        self.c.reconnect().await
    }
}

<<<<<<< HEAD
impl<E> Worker<E> {
    async fn new(c: Client, workers_count: usize, callbacks: CallbacksRegistry<E>) -> Self {
=======
impl<S: AsyncWrite + Send + Unpin, E> Worker<S, E> {
    async fn new(
        c: Client<S>,
        workers_count: usize,
        callbacks: CallbacksRegistry<E>,
        shutdown_timeout: Option<Duration>,
        shutdown_signal: Option<ShutdownSignal>,
    ) -> Self {
>>>>>>> a63b658c
        Worker {
            c,
            callbacks: Arc::new(callbacks),
            worker_states: Arc::new(state::WorkerStatesRegistry::new(workers_count)),
            terminated: false,
            forever: false,
            shutdown_timeout,
            shutdown_signal: Some(
                shutdown_signal.unwrap_or_else(|| Box::pin(std::future::pending())),
            ),
        }
    }
}

enum Failed<E: StdError, JE: StdError> {
    Application(E),
    HandlerPanic(JE),
    BadJobType(String),
}

impl<E: StdError + 'static + Send> Worker<E> {
    async fn run_job(&mut self, job: Job) -> Result<(), Failed<E, JoinError>> {
        let handler = self
            .callbacks
            .get(job.kind())
            .ok_or(Failed::BadJobType(job.kind().to_string()))?;
        match handler {
            Callback::Async(cb) => cb.run(job).await.map_err(Failed::Application),
            Callback::Sync(cb) => {
                let cb = Arc::clone(cb);
                match spawn_blocking(move || cb(job)).await {
                    Err(join_error) => Err(Failed::HandlerPanic(join_error)),
                    Ok(processing_result) => processing_result.map_err(Failed::Application),
                }
            }
        }
    }

    async fn report_on_all_workers(&mut self) -> Result<(), Error> {
        let worker_states = Arc::get_mut(&mut self.worker_states)
            .expect("all workers are scoped to &mut of the user-code-visible Worker");

        // retry delivering notification about our last job result.
        // we know there's no leftover thread at this point, so there's no race on the option.
        for wstate in worker_states {
            let wstate = wstate.get_mut().unwrap();
            if let Some(res) = wstate.take_last_result() {
                let r = match res {
                    Ok(ref jid) => self.c.issue(&Ack::new(jid.clone())).await,
                    Err(ref fail) => self.c.issue(fail).await,
                };

                let r = match r {
                    Ok(r) => r,
                    Err(e) => {
                        wstate.save_last_result(res);
                        return Err(e);
                    }
                };

                if let Err(e) = r.read_ok().await {
                    // it could be that the server did previously get our ACK/FAIL, and that it was
                    // the resulting OK that failed. in that case, we would get an error response
                    // when re-sending the job response. this should not count as critical. other
                    // errors, however, should!
                    if let Error::IO(_) = e {
                        wstate.save_last_result(res);
                        return Err(e);
                    }
                }
            }
        }

        Ok(())
    }

    /// Fail currently running jobs.
    ///
    /// This will FAIL _all_ the jobs even though they're still running.
    /// Returns the number of workers that may still be processing jobs.
    async fn force_fail_all_workers(&mut self, reason: &str) -> usize {
        let mut running = 0;
        for wstate in &*self.worker_states {
            let may_be_jid = wstate.lock().unwrap().take_currently_running();
            if let Some(jid) = may_be_jid {
                running += 1;
                let f = Fail::generic(jid, reason);
                let _ = match self.c.issue(&f).await {
                    Ok(r) => r.read_ok().await,
                    // We are ignoring any FAIL command issue errors, since this is already
                    // an "emergency" case.
                    Err(_) => continue,
                }
                .is_ok();
            }
        }
        running
    }

    /// Fetch and run a single job, and then return.
    ///
    /// Note that if you called [`Worker::run`] on this worker previously and the run
    /// discontinued due to a signal from the Faktory server or a graceful shutdown signal,
    /// calling this method will mean you are trying to run a _terminated_ worker which will
    /// cause a panic. You will need to build and run a new worker instead.
    pub async fn run_one<Q>(&mut self, worker: usize, queues: &[Q]) -> Result<bool, Error>
    where
        Q: AsRef<str> + Sync,
    {
        assert!(
            !self.terminated,
            "do not re-run a terminated worker (coordinator)"
        );

        let job = match self.c.fetch(queues).await? {
            None => return Ok(false),
            Some(j) => j,
        };

        let jid = job.jid.clone();

        self.worker_states.register_running(worker, jid.clone());

        match self.run_job(job).await {
            Ok(_) => {
                self.worker_states.register_success(worker, jid.clone());
                self.c.issue(&Ack::new(jid)).await?.read_ok().await?;
            }
            Err(e) => {
                let fail = match e {
                    Failed::BadJobType(jt) => Fail::generic(jid, format!("No handler for {}", jt)),
                    Failed::Application(e) => Fail::generic_with_backtrace(jid, e),
                    Failed::HandlerPanic(e) => Fail::generic_with_backtrace(jid, e),
                };
                self.worker_states.register_failure(worker, fail.clone());
                self.c.issue(&fail).await?.read_ok().await?;
            }
        }

        self.worker_states.reset(worker);

        Ok(true)
    }
}

impl<E: StdError + 'static + Send> Worker<E> {
    async fn for_worker(&mut self) -> Result<Self, Error> {
        Ok(Worker {
            // We actually only need:
            //
            // 1) a connected client;
            // 2) access to callback registry;
            // 3) access to this worker's state (not all of them)
            //
            // For simplicity, we are currently creating a processing worker as a full replica
            // of the coordinating worker.
            //
            // In the future though this can be updated to strip off `terminated` from
            // the processing worker (as unused) and disallow access to other processing workers'
            // states from inside this processing worker (as privilege not needed).
            //
            c: self.c.connect_again().await?,
            callbacks: Arc::clone(&self.callbacks),
            worker_states: Arc::clone(&self.worker_states),
            terminated: self.terminated,
            forever: self.forever,
            shutdown_timeout: self.shutdown_timeout,
            shutdown_signal: Some(Box::pin(std::future::pending())),
        })
    }

    async fn spawn_worker_into<Q>(
        &mut self,
        set: &mut JoinSet<Result<(), Error>>,
        status: Arc<AtomicUsize>,
        worker: usize,
        queues: &[Q],
    ) -> Result<AbortHandle, Error>
    where
        Q: AsRef<str>,
    {
        let mut w = self.for_worker().await?;
        let queues: Vec<_> = queues.iter().map(|s| s.as_ref().to_string()).collect();
        Ok(set.spawn(async move {
            while status.load(atomic::Ordering::SeqCst) == STATUS_RUNNING {
                if let Err(e) = w.run_one(worker, &queues[..]).await {
                    status.store(STATUS_TERMINATING, atomic::Ordering::SeqCst);
                    return Err(e);
                }
            }
            status.store(STATUS_TERMINATING, atomic::Ordering::SeqCst);
            Ok(())
        }))
    }

    /// Run this worker on the given `queues`.
    ///
    /// Will run the worker until an I/O error occurs (`Err` is returned), or until the server tells the worker
    /// to disengage (`Ok` is returned), or a signal from the user-space code has been received via a future
    /// supplied to [`WorkerBuilder::with_graceful_shutdown`](`Ok` is returned).
    ///
    /// The value in an `Ok` holds [`details`](StopDetails) about the reason why the run has discontinued (see [`StopReason`])
    /// and the number of workers that may still be processing jobs. Note that `0` in [`StopDetails::workers_still_running`]
    /// can also indicate that the [graceful shutdown period](WorkerBuilder::shutdown_timeout) has been exceeded.
    ///
    /// If an error occurred while reporting a job success or failure, the result will be re-reported to the server
    /// without re-executing the job. If the worker was terminated (i.e., `run` returns  with an `Ok` response),
    /// the worker should **not** try to resume by calling `run` again. This will cause a panic.
    ///
    /// Note that if you provided a shutdown signal when building this worker (see [`WorkerBuilder::with_graceful_shutdown`]),
    /// and this signal resolved, the worker will be marked as terminated and calling this method will cause a panic.
    /// You will need to build and run a new worker instead.
    pub async fn run<Q>(&mut self, queues: &[Q]) -> Result<StopDetails, Error>
    where
        Q: AsRef<str>,
    {
        assert!(
            !self.terminated,
            "do not re-run a terminated worker (coordinator)"
        );
        self.report_on_all_workers().await?;

        let nworkers = self.worker_states.len();

        // keep track of the current status of each worker
        let statuses: Vec<_> = (0..nworkers)
            .map(|_| Arc::new(atomic::AtomicUsize::new(STATUS_RUNNING)))
            .collect();

        let mut join_set = JoinSet::new();
        for (worker, status) in statuses.iter().enumerate() {
            let _abort_handle = self
                .spawn_worker_into(&mut join_set, Arc::clone(status), worker, queues)
                .await?;
        }

        // the only place `shutdown_signal` is set to `None` is when we `.take()` it here.
        // later on, we maintain the invariant that either `self.terminated` is set to `true` OR we
        // restore `shutdown_signal` to `Some` (such as if the heartbeat future fails). in the
        // former case, we'll never hit this `.take()` again due to the `assert` above, and in the
        // latter case the `take()` will yet again succeed.
        let mut shutdown_signal = self
            .shutdown_signal
            .take()
            .expect("see shutdown_signal comment");
        // we set terminated = true proactively to maintain the invariant with shutdown_signal even
        // in the case of a panic. it gets set to false in the heartbeat error case.
        self.terminated = true;
        let maybe_shutdown_timeout = self.shutdown_timeout;

        let report = tokio::select! {
            // A signal from the user space received.
            _ = &mut shutdown_signal => {
                let nrunning = tokio::select! {
                     _ = async { tokio_sleep(maybe_shutdown_timeout.unwrap()).await; }, if maybe_shutdown_timeout.is_some() => {
                        0
                    },
                    nrunning = self.force_fail_all_workers("termination signal received from user space") => {
                        nrunning
                    }
                };
                Ok(stop::StopDetails::new(StopReason::GracefulShutdown, nrunning))
            },
            // A signal from the Faktory server received or an error occurred.
            // Even though `Worker::listen_for_hearbeats` is not cancellation safe, we are ok using it here,
            // since we are not `select!`ing in a loop and we are eventually _either_ marking the worker as
            // terminated, _or_ re-creating a connection, i.e. we never end up re-using the "broken" connection.
            exit = self.listen_for_heartbeats(&statuses) => {
                // there are a couple of cases here:
                //  - we got TERMINATE, so we should just return, even if a worker is still running
                //  - we got TERMINATE and all workers have exited
                //  - we got an error from heartbeat()
                //
                // note that if it is an error from heartbeat(), the worker will _not_ be marked as
                // terminated and _can_ be restarted
                if exit.is_err() {
                    self.terminated = false;
                }
                // restore shutdown signal since it has not resolved
                self.shutdown_signal = Some(shutdown_signal);

                if let Ok(true) = exit {
                    let nrunning = self.force_fail_all_workers("terminated").await;
                    if nrunning != 0 {
                        return Ok(stop::StopDetails::new(StopReason::ServerInstruction, nrunning));
                    }
                }

                // we want to expose worker errors, or otherwise the heartbeat error
                let mut results = Vec::with_capacity(nworkers);
                while let Some(res) = join_set.join_next().await {
                    results.push(res.expect("joined ok"));
                }
                let results = results.into_iter().collect::<Result<Vec<_>, _>>();

                match exit {
                    Ok(_) => results.map(|_| stop::StopDetails::new(StopReason::ServerInstruction, 0)),
                    Err(e) => results.and(Err(e)),
                }
            }
        };

        report
    }

    /// Run this worker until the server tells us to exit or a connection cannot be re-established,
    /// or a signal from the user-space code has been received via a future passed to [`WorkerBuilder::with_graceful_shutdown`]
    ///
    /// This function never returns. When the worker decides to exit or a signal to shutdown gracefully
    /// has been received, the process is terminated within the [shutdown period](WorkerBuilder::shutdown_timeout).
    pub async fn run_to_completion<Q>(mut self, queues: &[Q]) -> !
    where
        Q: AsRef<str>,
    {
        while self.run(queues).await.is_err() {
            if self.reconnect().await.is_err() {
                break;
            }
        }

        process::exit(0);
    }
}<|MERGE_RESOLUTION|>--- conflicted
+++ resolved
@@ -183,19 +183,14 @@
     }
 }
 
-<<<<<<< HEAD
 impl<E> Worker<E> {
-    async fn new(c: Client, workers_count: usize, callbacks: CallbacksRegistry<E>) -> Self {
-=======
-impl<S: AsyncWrite + Send + Unpin, E> Worker<S, E> {
-    async fn new(
-        c: Client<S>,
+    fn new(
+        c: Client,
         workers_count: usize,
         callbacks: CallbacksRegistry<E>,
         shutdown_timeout: Option<Duration>,
         shutdown_signal: Option<ShutdownSignal>,
     ) -> Self {
->>>>>>> a63b658c
         Worker {
             c,
             callbacks: Arc::new(callbacks),
