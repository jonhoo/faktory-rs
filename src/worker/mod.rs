use super::proto::{Client, Reconnect};
use crate::error::Error;
use crate::proto::{Ack, Fail, Job};
use fnv::FnvHashMap;
use std::future::Future;
use std::pin::Pin;
use std::process;
use std::sync::{atomic, Arc};
use std::time::Duration;
use std::{error::Error as StdError, sync::atomic::AtomicUsize};
use tokio::io::{AsyncBufRead, AsyncWrite};
use tokio::net::TcpStream;
<<<<<<< HEAD
use tokio::task::{AbortHandle, JoinSet};
use tokio::time::sleep as tokio_sleep;
=======
use tokio::task::{spawn_blocking, AbortHandle, JoinError, JoinSet};
>>>>>>> 0df8659a

mod builder;
mod health;
mod runner;
mod state;

pub use builder::WorkerBuilder;
pub use runner::JobRunner;

pub(crate) const STATUS_RUNNING: usize = 0;
pub(crate) const STATUS_QUIET: usize = 1;
pub(crate) const STATUS_TERMINATING: usize = 2;

<<<<<<< HEAD
type CallbacksRegistry<E> = FnvHashMap<String, runner::BoxedJobRunner<E>>;
type ShutdownSignal = Pin<Box<dyn Future<Output = ()> + 'static + Send>>;
=======
pub(crate) enum Callback<E> {
    Async(runner::BoxedJobRunner<E>),
    Sync(Arc<dyn Fn(Job) -> Result<(), E> + Sync + Send + 'static>),
}

type CallbacksRegistry<E> = FnvHashMap<String, Callback<E>>;
>>>>>>> 0df8659a

/// `Worker` is used to run a worker that processes jobs provided by Faktory.
///
/// # Building the worker
///
/// Faktory needs a decent amount of information from its workers, such as a unique worker ID, a
/// hostname for the worker, its process ID, and a set of labels used to identify the worker. In
/// order to enable setting all these, constructing a worker is a two-step process. You first use a
/// [`WorkerBuilder`] (which conveniently implements a sensible
/// `Default`) to set the worker metadata, as well as to register any job handlers. You then use
/// one of the `connect_*` methods to finalize the worker and connect to the Faktory server.
///
/// In most cases, [`WorkerBuilder::default()`] will do what you want. You only need to augment it
/// with calls to [`register`](WorkerBuilder::register) to register handlers
/// for each of your job types, and then you can connect. If you have different *types* of workers,
/// you may also want to use [`labels`](WorkerBuilder::labels) to distinguish
/// them in the Faktory Web UI. To specify that some jobs should only go to some workers, use
/// different queues.
///
/// ## Handlers
///
/// For each [`Job`](struct.Job.html) that the worker receives, the handler that is registered for
/// that job's type will be called. If a job is received with a type for which no handler exists,
/// the job will be failed and returned to the Faktory server. Similarly, if a handler returns an
/// error response, the job will be failed, and the error reported back to the Faktory server.
///
/// If you are new to Rust, getting the handler types to work out can be a little tricky. If you
/// want to understand why, I highly recommend that you have a look at the chapter on [closures and
/// generic
/// parameters](https://doc.rust-lang.org/book/second-edition/ch13-01-closures.html#using-closures-with-generic-parameters-and-the-fn-traits)
/// in the Rust Book. If you just want it to work, my recommendation is to either use regular
/// functions instead of closures, and giving `&func_name` as the handler, **or** wrapping all your
/// closures in `Box::new()`.
///
/// ## Concurrency
///
/// By default, only a single thread is spun up to process the jobs given to this worker. If you
/// want to dedicate more resources to processing jobs, you have a number of options listed below.
/// As you go down the list below, efficiency increases, but fault isolation decreases. I will not
/// give further detail here, but rather recommend that if these don't mean much to you, you should
/// use the last approach and let the library handle the concurrency for you.
///
///  - You can spin up more worker processes by launching your worker program more than once.
///  - You can create more than one `Worker`.
///  - You can call [`WorkerBuilder::workers`] to set
///    the number of worker threads you'd like the `Worker` to use internally.
///
/// # Connecting to Faktory
///
/// To fetch jobs, the `Worker` must first be connected to the Faktory server. Exactly how you do
/// that depends on your setup. In most cases, you'll want to use [`WorkerBuilder::connect`], and provide
/// a connection URL. If you supply a URL, it must be of the form:
///
/// ```text
/// protocol://[:password@]hostname[:port]
/// ```
///
/// Faktory suggests using the `FAKTORY_PROVIDER` and `FAKTORY_URL` environment variables (see
/// their docs for more information) with `localhost:7419` as the fallback default. If you want
/// this behavior, pass `None` as the URL.
///
/// See the [`Client` examples](struct.Client.html#examples) for examples of how to connect to
/// different Factory setups.
///
/// # Worker lifecycle
///
/// Okay, so you've built your worker and connected to the Faktory server. Now what?
///
/// If all this process is doing is handling jobs, reconnecting on failure, and exiting when told
/// to by the Faktory server, you should use
/// [`run_to_completion`](Worker::run_to_completion). If you want more
/// fine-grained control over the lifetime of your process, you should use
/// [`run`](Worker::run). See the documentation for each of these
/// methods for details.
///
/// # Examples
///
/// Create a worker with all default options, register a single handler (for the `foo` job
/// type), connect to the Faktory server, and start accepting jobs.
///
/// ```no_run
/// # tokio_test::block_on(async {
/// use faktory::{Worker, Job};
/// use std::io;
///
/// async fn process_job(job: Job) -> io::Result<()> {
///     println!("{:?}", job);
///     Ok(())
/// }
///
/// let mut w = Worker::builder()
///     .register_fn("foo", process_job)
///     .connect(None)
///     .await
///     .unwrap();
///
/// if let Err(e) = w.run(&["default"]).await {
///     println!("worker failed: {}", e);
/// }
/// # });
/// ```
///
/// Handler can be inlined.
///
/// ```no_run
/// # tokio_test::block_on(async {
/// # use faktory::Worker;
/// # use std::io;
/// let _w = Worker::builder()
///     .register_fn("bar", |job| async move {
///         println!("{:?}", job);
///         Ok::<(), io::Error>(())
///     })
///     .connect(None)
///     .await
///     .unwrap();
/// });
/// ```
///
/// You can also register anything that implements [`JobRunner`] to handle jobs
/// with [`register`](WorkerBuilder::register).
///
pub struct Worker<S: AsyncWrite + Send + Unpin, E> {
    c: Client<S>,
    worker_states: Arc<state::WorkerStatesRegistry>,
    callbacks: Arc<CallbacksRegistry<E>>,
    terminated: bool,
    forever: bool,
    shutdown_timeout: Option<Duration>,
    shutdown_signal: Option<ShutdownSignal>,
}

impl Worker<TcpStream, ()> {
    /// Creates an ergonomic constructor for a new [`Worker`].
    ///
    /// Also equivalent to [`WorkerBuilder::default`].
    pub fn builder<E>() -> WorkerBuilder<E> {
        WorkerBuilder::default()
    }
}

impl<S: AsyncBufRead + AsyncWrite + Send + Unpin + Reconnect, E> Worker<S, E> {
    async fn reconnect(&mut self) -> Result<(), Error> {
        self.c.reconnect().await
    }
}

impl<S: AsyncWrite + Send + Unpin, E> Worker<S, E> {
    async fn new(
        c: Client<S>,
        workers_count: usize,
        callbacks: CallbacksRegistry<E>,
        shutdown_timeout: Option<Duration>,
        shutdown_signal: Option<ShutdownSignal>,
    ) -> Self {
        Worker {
            c,
            callbacks: Arc::new(callbacks),
            worker_states: Arc::new(state::WorkerStatesRegistry::new(workers_count)),
            terminated: false,
            forever: false,
            shutdown_timeout,
            shutdown_signal,
        }
    }
}

enum Failed<E: StdError, JE: StdError> {
    Application(E),
    HandlerPanic(JE),
    BadJobType(String),
}

impl<S: AsyncBufRead + AsyncWrite + Send + Unpin, E: StdError + 'static + Send> Worker<S, E> {
    async fn run_job(&mut self, job: Job) -> Result<(), Failed<E, JoinError>> {
        let handler = self
            .callbacks
            .get(job.kind())
            .ok_or(Failed::BadJobType(job.kind().to_string()))?;
        match handler {
            Callback::Async(cb) => cb.run(job).await.map_err(Failed::Application),
            Callback::Sync(cb) => {
                let cb = Arc::clone(cb);
                match spawn_blocking(move || cb(job)).await {
                    Err(join_error) => Err(Failed::HandlerPanic(join_error)),
                    Ok(processing_result) => processing_result.map_err(Failed::Application),
                }
            }
        }
    }

    async fn report_on_all_workers(&mut self) -> Result<(), Error> {
        let worker_states = Arc::get_mut(&mut self.worker_states)
            .expect("all workers are scoped to &mut of the user-code-visible Worker");

        // retry delivering notification about our last job result.
        // we know there's no leftover thread at this point, so there's no race on the option.
        for wstate in worker_states {
            let wstate = wstate.get_mut().unwrap();
            if let Some(res) = wstate.take_last_result() {
                let r = match res {
                    Ok(ref jid) => self.c.issue(&Ack::new(jid.clone())).await,
                    Err(ref fail) => self.c.issue(fail).await,
                };

                let r = match r {
                    Ok(r) => r,
                    Err(e) => {
                        wstate.save_last_result(res);
                        return Err(e);
                    }
                };

                if let Err(e) = r.read_ok().await {
                    // it could be that the server did previously get our ACK/FAIL, and that it was
                    // the resulting OK that failed. in that case, we would get an error response
                    // when re-sending the job response. this should not count as critical. other
                    // errors, however, should!
                    if let Error::IO(_) = e {
                        wstate.save_last_result(res);
                        return Err(e);
                    }
                }
            }
        }

        Ok(())
    }

    /// Fail currently running jobs.
    ///
    /// This will FAIL _all_ the jobs even though they're still running.
    /// Returns the number of workers that may still be processing jobs.
    async fn force_fail_all_workers(&mut self, reason: &str) -> usize {
        let mut running = 0;
        for wstate in &*self.worker_states {
            let may_be_jid = wstate.lock().unwrap().take_currently_running();
            if let Some(jid) = may_be_jid {
                running += 1;
                let f = Fail::generic(jid, reason);
                let _ = match self.c.issue(&f).await {
                    Ok(r) => r.read_ok().await,
                    // We are ignoring any FAIL command issue errors, since this is already
                    // an "emergency" case.
                    Err(_) => continue,
                }
                .is_ok();
            }
        }
        running
    }

    /// Fetch and run a single job, and then return.
    pub async fn run_one<Q>(&mut self, worker: usize, queues: &[Q]) -> Result<bool, Error>
    where
        Q: AsRef<str> + Sync,
    {
        let job = match self.c.fetch(queues).await? {
            None => return Ok(false),
            Some(j) => j,
        };

        let jid = job.jid.clone();

        self.worker_states.register_running(worker, jid.clone());

        match self.run_job(job).await {
            Ok(_) => {
                self.worker_states.register_success(worker, jid.clone());
                self.c.issue(&Ack::new(jid)).await?.read_ok().await?;
            }
            Err(e) => {
                let fail = match e {
                    Failed::BadJobType(jt) => Fail::generic(jid, format!("No handler for {}", jt)),
                    Failed::Application(e) => Fail::generic_with_backtrace(jid, e),
                    Failed::HandlerPanic(e) => Fail::generic_with_backtrace(jid, e),
                };
                self.worker_states.register_failure(worker, fail.clone());
                self.c.issue(&fail).await?.read_ok().await?;
            }
        }

        self.worker_states.reset(worker);

        Ok(true)
    }
}

#[derive(Debug, Clone, PartialEq, Eq, Serialize, Deserialize)]
/// A reason why [`Worker::run`] has discontinued.
pub enum RunCeaseReason {
    /// A signal from the user space received.
    ///
    /// A future provided via [`WorkerBuilder::with_graceful_shutdown`] has resolved
    /// signalling the worker to stop.
    CancelSignal,

    /// A signal from the Faktory server received.
    ///
    /// Under the hood, the worker is being in constant communication with the Faktory server,
    /// not only fetching jobs and reporting on processing results, but also listening for
    /// the server's instructions, one of which can be to disengage.
    FaktoryInstruction,
}

impl<
        S: AsyncBufRead + AsyncWrite + Reconnect + Send + Unpin + 'static,
        E: StdError + 'static + Send,
    > Worker<S, E>
{
    async fn for_worker(&mut self) -> Result<Self, Error> {
        Ok(Worker {
            // We actually only need:
            //
            // 1) a connected client;
            // 2) access to callback registry;
            // 3) access to this worker's state (not all of them)
            //
            // For simplicity, we are currently creating a processing worker as a full replica
            // of the coordinating worker.
            //
            // In the future though this can be updated to strip off `terminated` from
            // the processing worker (as unused) and disallow access to other processing workers'
            // states from inside this processing worker (as privilege not needed).
            //
            c: self.c.connect_again().await?,
            callbacks: Arc::clone(&self.callbacks),
            worker_states: Arc::clone(&self.worker_states),
            terminated: self.terminated,
            forever: self.forever,
            shutdown_timeout: self.shutdown_timeout,
            shutdown_signal: None,
        })
    }

    async fn spawn_worker_into<Q>(
        &mut self,
        set: &mut JoinSet<Result<(), Error>>,
        status: Arc<AtomicUsize>,
        worker: usize,
        queues: &[Q],
    ) -> Result<AbortHandle, Error>
    where
        Q: AsRef<str>,
    {
        let mut w = self.for_worker().await?;
        let queues: Vec<_> = queues.iter().map(|s| s.as_ref().to_string()).collect();
        Ok(set.spawn(async move {
            while status.load(atomic::Ordering::SeqCst) == STATUS_RUNNING {
                if let Err(e) = w.run_one(worker, &queues[..]).await {
                    status.store(STATUS_TERMINATING, atomic::Ordering::SeqCst);
                    return Err(e);
                }
            }
            status.store(STATUS_TERMINATING, atomic::Ordering::SeqCst);
            Ok(())
        }))
    }

    /// Run this worker on the given `queues`.
    ///
    /// Will run the worker until an I/O error occurs (`Err` is returned), or until the server tells the worker
    /// to disengage (`Ok` is returned), or a signal from the user-space code has been received via a future
    /// supplied to [`WorkerBuilder::with_graceful_shutdown`](`Ok` is returned).
    ///
    /// The value in an `Ok` holds a tuple with the reason why the run has discontinued (see [`RunCeaseReason`])
    /// and the number of workers that may still be processing jobs. Note that `0` can also indicate that
    /// the [graceful shutdown period](WorkerBuilder::shutdown_timeout) has been exceeded.
    ///
    /// If an error occurred while reporting a job success or failure, the result will be re-reported to the server
    /// without re-executing the job. If the worker was terminated (i.e., `run` returns  with an `Ok` response),
    /// the worker should **not** try to resume by calling `run` again. This will cause a panic.
    pub async fn run<Q>(&mut self, queues: &[Q]) -> Result<(RunCeaseReason, usize), Error>
    where
        Q: AsRef<str>,
    {
        assert!(
            !self.terminated,
            "do not re-run a terminated worker (coordinator)"
        );
        self.report_on_all_workers().await?;

        let nworkers = self.worker_states.len();

        // keep track of the current status of each worker
        let statuses: Vec<_> = (0..nworkers)
            .map(|_| Arc::new(atomic::AtomicUsize::new(STATUS_RUNNING)))
            .collect();

        let mut join_set = JoinSet::new();
        for (worker, status) in statuses.iter().enumerate() {
            let _abort_handle = self
                .spawn_worker_into(&mut join_set, Arc::clone(status), worker, queues)
                .await?;
        }

        // Either we have already taken this future and are polling it elsewhere (see Worker::run_to_completion),
        // or they've never provided it to us (reminder: they do so via WorkerBuilder::with_graceful_shutdown)
        let cancel_signal = self.shutdown_signal.take();

        let report = tokio::select! {
            // A signal from the user space received.
            _ = async { let signal = cancel_signal.unwrap(); signal.await }, if cancel_signal.is_some() => {
                let nrunning = tokio::select! {
                     _ = tokio_sleep(self.shutdown_timeout.unwrap()), if self.shutdown_timeout.is_some() => {
                        0
                    },
                    nrunning = self.force_fail_all_workers("termination signal received from user space") => {
                        nrunning
                    }
                };
                self.terminated = true;
                Ok((RunCeaseReason::CancelSignal, nrunning))
            },
            // A signal from the Faktory server received or an error occurred.
            // Even though `Worker::listen_for_hearbeats` is not cancellation safe, we are ok using it here,
            // since we are not `select!`ing in a loop and we are eventually _either_ marking the worker as
            // terminated, _or_ re-creating a connection, i.e. we never end up re-using the "broken" connection.
            exit = self.listen_for_heartbeats(&statuses) => {
                // there are a couple of cases here:
                //  - we got TERMINATE, so we should just return, even if a worker is still running
                //  - we got TERMINATE and all workers has exited
                //  - we got an error from heartbeat()
                self.terminated = exit.is_ok();

                if let Ok(true) = exit {
                    let running = self.force_fail_all_workers("terminated").await;
                    if running != 0 {
                        return Ok((RunCeaseReason::FaktoryInstruction, running));
                    }
                }

                // we want to expose worker errors, or otherwise the heartbeat error
                let mut results = Vec::with_capacity(nworkers);
                while let Some(res) = join_set.join_next().await {
                    results.push(res.expect("joined ok"));
                }
                let results = results.into_iter().collect::<Result<Vec<_>, _>>();

                match exit {
                    Ok(_) => results.map(|_| (RunCeaseReason::FaktoryInstruction, 0)),
                    Err(e) => results.and(Err(e)),
                }
            }
        };
        report
    }

    /// Run this worker until the server tells us to exit or a connection cannot be re-established,
    /// or a signal from the user-space code has been received via a future passed to [`WorkerBuilder::with_graceful_shutdown`]
    ///
    /// This function never returns. When the worker decides to exit or a signal to shutdown gracefully
    /// has been received, the process is terminated within the [shutdown period](WorkerBuilder::shutdown_timeout).
    pub async fn run_to_completion<Q>(mut self, queues: &[Q]) -> !
    where
        Q: AsRef<str>,
    {
        let sig = self.shutdown_signal.take();
        tokio::select! {
            // A signal from the user space received.
            _ = async { let sig = sig.unwrap(); sig.await }, if sig.is_some() => {
                tokio::select! {
                    _ = tokio_sleep(self.shutdown_timeout.unwrap()), if self.shutdown_timeout.is_some() => {},
                    _ = self.force_fail_all_workers("termination signal received from user space") => {}
                };
            },
            // A signal from the server (TERMINATE) received.
            _ = async {
                    while self.run(queues).await.is_err() {
                        if self.reconnect().await.is_err() {
                            break;
                    }
                }
            } => {},

        }
        process::exit(0);
    }
}<|MERGE_RESOLUTION|>--- conflicted
+++ resolved
@@ -10,12 +10,8 @@
 use std::{error::Error as StdError, sync::atomic::AtomicUsize};
 use tokio::io::{AsyncBufRead, AsyncWrite};
 use tokio::net::TcpStream;
-<<<<<<< HEAD
-use tokio::task::{AbortHandle, JoinSet};
+use tokio::task::{spawn_blocking, AbortHandle, JoinError, JoinSet};
 use tokio::time::sleep as tokio_sleep;
-=======
-use tokio::task::{spawn_blocking, AbortHandle, JoinError, JoinSet};
->>>>>>> 0df8659a
 
 mod builder;
 mod health;
@@ -29,17 +25,14 @@
 pub(crate) const STATUS_QUIET: usize = 1;
 pub(crate) const STATUS_TERMINATING: usize = 2;
 
-<<<<<<< HEAD
-type CallbacksRegistry<E> = FnvHashMap<String, runner::BoxedJobRunner<E>>;
 type ShutdownSignal = Pin<Box<dyn Future<Output = ()> + 'static + Send>>;
-=======
+
 pub(crate) enum Callback<E> {
     Async(runner::BoxedJobRunner<E>),
     Sync(Arc<dyn Fn(Job) -> Result<(), E> + Sync + Send + 'static>),
 }
 
 type CallbacksRegistry<E> = FnvHashMap<String, Callback<E>>;
->>>>>>> 0df8659a
 
 /// `Worker` is used to run a worker that processes jobs provided by Faktory.
 ///
