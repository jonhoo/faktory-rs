use super::{runner::Closure, CallbacksRegistry, Client, ShutdownSignal, Worker};
use crate::{
    proto::{utils, ClientOptions},
    Error, Job, JobRunner, WorkerId,
};
use std::future::Future;
<<<<<<< HEAD
=======
use std::sync::Arc;
>>>>>>> bdf7c0d5
use std::time::Duration;
use tokio::io::{AsyncRead, AsyncWrite, BufStream};
use tokio::net::TcpStream as TokioStream;

/// Convenience wrapper for building a Faktory worker.
///
/// See the [`Worker`] documentation for details.
pub struct WorkerBuilder<E> {
    opts: ClientOptions,
    workers_count: usize,
    callbacks: CallbacksRegistry<E>,
    shutdown_timeout: Option<Duration>,
    shutdown_signal: Option<ShutdownSignal>,
}

impl<E> Default for WorkerBuilder<E> {
    /// Construct a new [`WorkerBuilder`](struct.WorkerBuilder.html) with default worker options and the url fetched from environment
    /// variables.
    ///
    /// This will construct a worker where:
    ///
    ///  - `hostname` is this machine's hostname.
    ///  - `wid` is a randomly generated string.
    ///  - `pid` is the OS PID of this process.
    ///  - `labels` is `["rust"]`.
    ///
    fn default() -> Self {
        WorkerBuilder {
            opts: ClientOptions::default(),
            workers_count: 1,
            callbacks: CallbacksRegistry::default(),
            shutdown_timeout: None,
            shutdown_signal: None,
        }
    }
}

impl<E: 'static> WorkerBuilder<E> {
    /// Set the hostname to use for this worker.
    ///
    /// Defaults to the machine's hostname as reported by the operating system.
    pub fn hostname(mut self, hn: String) -> Self {
        self.opts.hostname = Some(hn);
        self
    }

    /// Set a unique identifier for this worker.
    ///
    /// Defaults to a randomly generated 32-char ASCII string.
    pub fn wid(mut self, wid: WorkerId) -> Self {
        self.opts.wid = Some(wid);
        self
    }

    /// Set the labels to use for this worker.
    ///
    /// Defaults to `["rust"]`.
    ///
    /// Note that calling this overrides the labels set previously.
    ///
    /// If you need to extend the labels already set, use [`WorkerBuilder::add_to_labels`] instead.
    pub fn labels<I>(mut self, labels: I) -> Self
    where
        I: IntoIterator<Item = String>,
    {
        self.opts.labels = labels.into_iter().collect();
        self
    }

    /// Extend the worker's labels.
    ///
    /// Note that calling this will add the provided labels to those that are already there or -
    /// if no labels have been explicitly set before - to the default `"rust"` label.
    ///
    /// If you need to override the labels set previously, use [`WorkerBuilder::labels`] instead.
    pub fn add_to_labels<I>(mut self, labels: I) -> Self
    where
        I: IntoIterator<Item = String>,
    {
        self.opts.labels.extend(labels);
        self
    }

    /// Set the number of workers to use `run` and `run_to_completion`.
    ///
    /// Defaults to 1.
    pub fn workers(mut self, w: usize) -> Self {
        self.workers_count = w;
        self
    }

    /// Set a graceful shutdown signal.
    ///
    /// As soon as the provided future resolves, the graceful shutdown will step in
    /// making the long-running operation (see [`Worker::run`]) return control to the calling code.
    ///
    /// The graceful shutdown itself is a race between the clean up needed to be performed
    /// (e.g. report on the currently processed to the Faktory server) and a shutdown deadline.
    /// The latter can be customized via [`WorkerBuilder::shutdown_timeout`].
    ///
    /// ```no_run
    /// # tokio_test::block_on(async {
    /// use faktory::{Client, Job, Worker};
    /// use tokio_util::sync::CancellationToken;
    ///
    /// Client::connect(None)
    ///     .await
    ///     .unwrap()
    ///     .enqueue(Job::new("foobar", vec!["z"]))
    ///     .await
    ///     .unwrap();
    ///
    /// // create a signalling future (we are using a utility from the `tokio_util` crate)
    /// let token = CancellationToken::new();
    /// let child_token = token.child_token();
    /// let signal = async move { child_token.cancelled().await };
    ///
    /// // get a connected worker
    /// let mut w = Worker::builder()
    ///     .with_graceful_shutdown(signal)
    ///     .register_fn("job_type", move |_| async { Ok::<(), std::io::Error>(()) })
    ///     .connect(None)
    ///     .await
    ///     .unwrap();
    ///
    /// // start consuming
    /// let jh = tokio::spawn(async move { w.run(&["default"]).await });
    ///
    /// // send a signal to eventually return control (upon graceful shutdown)
    /// token.cancel();
    /// # });
    /// ```
    pub fn with_graceful_shutdown<F>(mut self, signal: F) -> Self
    where
        F: Future<Output = ()> + 'static + Send,
    {
        self.shutdown_signal = Some(Box::pin(signal));
        self
    }

    /// Set a shutdown timeout.
    ///
    /// This will be used once the worker is sent a termination signal whether it is at the application
    /// (via a signalling future, see [`WorkerBuilder::with_graceful_shutdown`]) or OS level (via Ctrl-C signal,
    /// see [`Worker::run_to_completion`]).
    ///
    /// Defaults to `None`, i.e. no shoutdown abortion due to a timeout.
    pub fn shutdown_timeout(mut self, dur: Duration) -> Self {
        self.shutdown_timeout = Some(dur);
        self
    }

    /// Register a handler function for the given job type (`kind`).
    ///
    /// Whenever a job whose type matches `kind` is fetched from the Faktory, the given handler
    /// function is called with that job as its argument.
    ///
    /// Note that only one single handler per job kind is supported. Registering another handler
    /// for the same job kind will silently override the handler registered previously.
    pub fn register_fn<K, H, Fut>(self, kind: K, handler: H) -> Self
    where
        K: Into<String>,
        H: Fn(Job) -> Fut + Send + Sync + 'static,
        Fut: Future<Output = Result<(), E>> + Send,
    {
        self.register(kind, Closure(handler))
    }

    /// Register a _blocking_ (synchronous) handler function for the given job type (`kind`).
    ///
    /// This is an analogue of [`register_fn`](WorkerBuilder::register_fn) for compute heavy tasks.
    /// Internally, `tokio`'s `spawn_blocking` is used when a job arrives whose type matches `kind`,
    /// and so the `handler` is executed in a dedicated pool for blocking operations. See `Tokio`'s
    /// [docs](https://docs.rs/tokio/latest/tokio/index.html#cpu-bound-tasks-and-blocking-code) for
    /// how to set the upper limit on the number of threads in the mentioned pool and other details.
    ///
    /// You can mix and match async and blocking handlers in a single `Worker`. However, note that
    /// there is no active management of the blocking tasks in `tokio`, and so if you end up with more
    /// CPU-intensive blocking handlers executing at the same time than you have cores, the asynchronous
    /// handler tasks (and indeed, all tasks) will suffer as a result. If you have a lot of blocking tasks,
    /// consider using the standard async job handler (which you can register with [`WorkerBuilder::register`]
    /// or [`WorkerBuilder::register_fn`]) and add explicit code to manage the blocking tasks appropriately.
    ///
    /// Also note that only one single handler per job kind is supported. Registering another handler
    /// for the same job kind will silently override the handler registered previously.
    pub fn register_blocking_fn<K, H>(mut self, kind: K, handler: H) -> Self
    where
        K: Into<String>,
        H: Fn(Job) -> Result<(), E> + Send + Sync + 'static,
    {
        self.callbacks
            .insert(kind.into(), super::Callback::Sync(Arc::new(handler)));
        self
    }

    /// Register a handler for the given job type (`kind`).
    ///
    /// Whenever a job whose type matches `kind` is fetched from the Faktory, the given handler
    /// object is called with that job as its argument.
    ///
    /// Note that only one single handler per job kind is supported. Registering another handler
    /// for the same job kind will silently override the handler registered previously.
    pub fn register<K, H>(mut self, kind: K, runner: H) -> Self
    where
        K: Into<String>,
        H: JobRunner<Error = E> + 'static,
    {
        self.callbacks
            .insert(kind.into(), super::Callback::Async(Box::new(runner)));
        self
    }

    /// Connect to a Faktory server with a non-standard stream.
    pub async fn connect_with<S: AsyncRead + AsyncWrite + Send + Unpin>(
        mut self,
        stream: S,
        pwd: Option<String>,
    ) -> Result<Worker<BufStream<S>, E>, Error> {
        self.opts.password = pwd;
        self.opts.is_worker = true;
        let buffered = BufStream::new(stream);
        let client = Client::new(buffered, self.opts).await?;
        Ok(Worker::new(
            client,
            self.workers_count,
            self.callbacks,
            self.shutdown_timeout,
            self.shutdown_signal,
        )
        .await)
    }

    /// Connect to a Faktory server.
    ///
    /// If `url` is not given, will use the standard Faktory environment variables. Specifically,
    /// `FAKTORY_PROVIDER` is read to get the name of the environment variable to get the address
    /// from (defaults to `FAKTORY_URL`), and then that environment variable is read to get the
    /// server address. If the latter environment variable is not defined, the connection will be
    /// made to
    ///
    /// ```text
    /// tcp://localhost:7419
    /// ```
    ///
    /// If `url` is given, but does not specify a port, it defaults to 7419.
    pub async fn connect(
        self,
        url: Option<&str>,
    ) -> Result<Worker<BufStream<TokioStream>, E>, Error> {
        let url = utils::parse_provided_or_from_env(url)?;
        let stream = TokioStream::connect(utils::host_from_url(&url)).await?;
        self.connect_with(stream, None).await
    }
}<|MERGE_RESOLUTION|>--- conflicted
+++ resolved
@@ -4,10 +4,7 @@
     Error, Job, JobRunner, WorkerId,
 };
 use std::future::Future;
-<<<<<<< HEAD
-=======
 use std::sync::Arc;
->>>>>>> bdf7c0d5
 use std::time::Duration;
 use tokio::io::{AsyncRead, AsyncWrite, BufStream};
 use tokio::net::TcpStream as TokioStream;
