use super::{runner::Closure, CallbacksRegistry, Client, ShutdownSignal, Worker};
use crate::{
    proto::{utils, ClientOptions},
    Error, Job, JobRunner, WorkerId,
};
use std::future::Future;
<<<<<<< HEAD
use std::time::Duration;
=======
use std::sync::Arc;
>>>>>>> 0df8659a
use tokio::io::{AsyncRead, AsyncWrite, BufStream};
use tokio::net::TcpStream as TokioStream;

/// Convenience wrapper for building a Faktory worker.
///
/// See the [`Worker`] documentation for details.
pub struct WorkerBuilder<E> {
    opts: ClientOptions,
    workers_count: usize,
    callbacks: CallbacksRegistry<E>,
    shutdown_timeout: Option<Duration>,
    shutdown_signal: Option<ShutdownSignal>,
}

impl<E> Default for WorkerBuilder<E> {
    /// Construct a new [`WorkerBuilder`](struct.WorkerBuilder.html) with default worker options and the url fetched from environment
    /// variables.
    ///
    /// This will construct a worker where:
    ///
    ///  - `hostname` is this machine's hostname.
    ///  - `wid` is a randomly generated string.
    ///  - `pid` is the OS PID of this process.
    ///  - `labels` is `["rust"]`.
    ///
    fn default() -> Self {
        WorkerBuilder {
            opts: ClientOptions::default(),
            workers_count: 1,
            callbacks: CallbacksRegistry::default(),
            shutdown_timeout: None,
            shutdown_signal: None,
        }
    }
}

impl<E: 'static> WorkerBuilder<E> {
    /// Set the hostname to use for this worker.
    ///
    /// Defaults to the machine's hostname as reported by the operating system.
    pub fn hostname(mut self, hn: String) -> Self {
        self.opts.hostname = Some(hn);
        self
    }

    /// Set a unique identifier for this worker.
    ///
    /// Defaults to a randomly generated 32-char ASCII string.
    pub fn wid(mut self, wid: WorkerId) -> Self {
        self.opts.wid = Some(wid);
        self
    }

    /// Set the labels to use for this worker.
    ///
    /// Defaults to `["rust"]`.
    ///
    /// Note that calling this overrides the labels set previously.
    ///
    /// If you need to extend the labels already set, use [`WorkerBuilder::add_to_labels`] instead.
    pub fn labels<I>(mut self, labels: I) -> Self
    where
        I: IntoIterator<Item = String>,
    {
        self.opts.labels = labels.into_iter().collect();
        self
    }

    /// Extend the worker's labels.
    ///
    /// Note that calling this will add the provided labels to those that are already there or -
    /// if no labels have been explicitly set before - to the default `"rust"` label.
    ///
    /// If you need to override the labels set previously, use [`WorkerBuilder::labels`] instead.
    pub fn add_to_labels<I>(mut self, labels: I) -> Self
    where
        I: IntoIterator<Item = String>,
    {
        self.opts.labels.extend(labels);
        self
    }

    /// Set the number of workers to use `run` and `run_to_completion`.
    ///
    /// Defaults to 1.
    pub fn workers(mut self, w: usize) -> Self {
        self.workers_count = w;
        self
    }

    /// Set a graceful shutdown signal.
    ///
    /// As soon as the provided future resolves, the graceful shutdown will step in
    /// making the long-running operation (see [`Worker::run`]) return control to the calling code.
    ///
    /// The graceful shutdown itself is a race between the clean up needed to be performed
    /// (e.g. report on the currently processed to the Faktory server) and a shutdown deadline.
    /// The latter can be customized via [`WorkerBuilder::shutdown_timeout`].
    ///
    /// ```no_run
    /// # tokio_test::block_on(async {
    /// use faktory::{Client, Job, Worker};
    /// use tokio_util::sync::CancellationToken;
    ///
    /// Client::connect(None)
    ///     .await
    ///     .unwrap()
    ///     .enqueue(Job::new("foobar", vec!["z"]))
    ///     .await
    ///     .unwrap();
    ///
    /// // create a signalling future (we are using a utility from the `tokio_util` crate)
    /// let token = CancellationToken::new();
    /// let child_token = token.child_token();
    /// let signal = async move { child_token.cancelled().await };
    ///
    /// // get a connected worker
    /// let mut w = Worker::builder()
    ///     .with_graceful_shutdown(signal)
    ///     .register_fn("job_type", move |_| async { Ok::<(), std::io::Error>(()) })
    ///     .connect(None)
    ///     .await
    ///     .unwrap();
    ///
    /// // start consuming
    /// let jh = tokio::spawn(async move { w.run(&["default"]).await });
    ///
    /// // send a signal to eventually return control (upon graceful shutdown)
    /// token.cancel();
    /// # });
    /// ```
    pub fn with_graceful_shutdown<F>(mut self, signal: F) -> Self
    where
        F: Future<Output = ()> + 'static + Send,
    {
        self.shutdown_signal = Some(Box::pin(signal));
        self
    }

    /// Set a shutdown timeout.
    ///
    /// This will be used once the worker is sent a termination signal whether it is at the application
    /// (via a signalling future, see [`WorkerBuilder::with_graceful_shutdown`]) or OS level (via Ctrl-C signal,
    /// see [`Worker::run_to_completion`]).
    ///
    /// Defaults to `None`, i.e. no shoutdown abortion due to a timeout.
    pub fn shutdown_timeout(mut self, dur: Duration) -> Self {
        self.shutdown_timeout = Some(dur);
        self
    }

    /// Register a handler function for the given job type (`kind`).
    ///
    /// Whenever a job whose type matches `kind` is fetched from the Faktory, the given handler
    /// function is called with that job as its argument.
    ///
    /// Note that only one single handler per job kind is supported. Registering another handler
    /// for the same job kind will silently override the handler registered previously.
    pub fn register_fn<K, H, Fut>(self, kind: K, handler: H) -> Self
    where
        K: Into<String>,
        H: Fn(Job) -> Fut + Send + Sync + 'static,
        Fut: Future<Output = Result<(), E>> + Send,
    {
        self.register(kind, Closure(handler))
    }

    /// Register a _blocking_ (synchronous) handler function for the given job type (`kind`).
    ///
    /// This is an analogue of [`register_fn`](WorkerBuilder::register_fn) for compute heavy tasks.
    /// Internally, `tokio`'s `spawn_blocking` is used when a job arrives whose type matches `kind`,
    /// and so the `handler` is executed in a dedicated pool for blocking operations. See `Tokio`'s
    /// [docs](https://docs.rs/tokio/latest/tokio/index.html#cpu-bound-tasks-and-blocking-code) for
    /// how to set the upper limit on the number of threads in the mentioned pool and other details.
    ///
    /// You can mix and match async and blocking handlers in a single `Worker`. However, note that
    /// there is no active management of the blocking tasks in `tokio`, and so if you end up with more
    /// CPU-intensive blocking handlers executing at the same time than you have cores, the asynchronous
    /// handler tasks (and indeed, all tasks) will suffer as a result. If you have a lot of blocking tasks,
    /// consider using the standard async job handler (which you can register with [`WorkerBuilder::register`]
    /// or [`WorkerBuilder::register_fn`]) and add explicit code to manage the blocking tasks appropriately.
    ///
    /// Also note that only one single handler per job kind is supported. Registering another handler
    /// for the same job kind will silently override the handler registered previously.
    pub fn register_blocking_fn<K, H>(mut self, kind: K, handler: H) -> Self
    where
        K: Into<String>,
        H: Fn(Job) -> Result<(), E> + Send + Sync + 'static,
    {
        self.callbacks
            .insert(kind.into(), super::Callback::Sync(Arc::new(handler)));
        self
    }

    /// Register a handler for the given job type (`kind`).
    ///
    /// Whenever a job whose type matches `kind` is fetched from the Faktory, the given handler
    /// object is called with that job as its argument.
    ///
    /// Note that only one single handler per job kind is supported. Registering another handler
    /// for the same job kind will silently override the handler registered previously.
    pub fn register<K, H>(mut self, kind: K, runner: H) -> Self
    where
        K: Into<String>,
        H: JobRunner<Error = E> + 'static,
    {
        self.callbacks
            .insert(kind.into(), super::Callback::Async(Box::new(runner)));
        self
    }

    /// Connect to a Faktory server with a non-standard stream.
    pub async fn connect_with<S: AsyncRead + AsyncWrite + Send + Unpin>(
        mut self,
        stream: S,
        pwd: Option<String>,
    ) -> Result<Worker<BufStream<S>, E>, Error> {
        self.opts.password = pwd;
        self.opts.is_worker = true;
        let buffered = BufStream::new(stream);
        let client = Client::new(buffered, self.opts).await?;
        Ok(Worker::new(
            client,
            self.workers_count,
            self.callbacks,
            self.shutdown_timeout,
            self.shutdown_signal,
        )
        .await)
    }

    /// Connect to a Faktory server.
    ///
    /// If `url` is not given, will use the standard Faktory environment variables. Specifically,
    /// `FAKTORY_PROVIDER` is read to get the name of the environment variable to get the address
    /// from (defaults to `FAKTORY_URL`), and then that environment variable is read to get the
    /// server address. If the latter environment variable is not defined, the connection will be
    /// made to
    ///
    /// ```text
    /// tcp://localhost:7419
    /// ```
    ///
    /// If `url` is given, but does not specify a port, it defaults to 7419.
    pub async fn connect(
        self,
        url: Option<&str>,
    ) -> Result<Worker<BufStream<TokioStream>, E>, Error> {
        let url = utils::parse_provided_or_from_env(url)?;
        let stream = TokioStream::connect(utils::host_from_url(&url)).await?;
        self.connect_with(stream, None).await
    }
}<|MERGE_RESOLUTION|>--- conflicted
+++ resolved
@@ -4,11 +4,8 @@
     Error, Job, JobRunner, WorkerId,
 };
 use std::future::Future;
-<<<<<<< HEAD
+use std::sync::Arc;
 use std::time::Duration;
-=======
-use std::sync::Arc;
->>>>>>> 0df8659a
 use tokio::io::{AsyncRead, AsyncWrite, BufStream};
 use tokio::net::TcpStream as TokioStream;
 
