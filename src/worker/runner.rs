--- conflicted
+++ resolved
@@ -35,11 +35,6 @@
 /// let handler = MyHandler {
 ///    config: "bar".to_string(),
 /// };
-<<<<<<< HEAD
-/// w.register_runner("foo", handler);
-/// let mut w = w.connect(None).await.unwrap();
-/// if let Err(e) = w.run(&["default"], None).await {
-=======
 ///
 /// let mut w = WorkerBuilder::default()
 ///     .register("foo", handler)
@@ -47,8 +42,7 @@
 ///     .await
 ///     .unwrap();
 ///
-/// if let Err(e) = w.run(&["default"]).await {
->>>>>>> 70d40ad3
+/// if let Err(e) = w.run(&["default"], None).await {
 ///     println!("worker failed: {}", e);
 /// }
 /// });
