//! Enumerates all errors that this crate may return.
//!
//! [`enum@Error`] is the top level error enum.
//! Most consumers should only need to interact with this type.
//! This is also where more generic errors such as I/O errors are placed,
//! whereas the more specific errors ([`Connect`] and [`Protocol`]) are
//! related to logic.
//!
//! [`Connect`] describes errors specific to the connection logic, for example
//! version mismatches or an invalid URL.
//!
//! [`Protocol`] describes lower-level errors relating to communication
//! with the faktory server. Typically, [`Protocol`] errors are the result
//! of the server sending a response this client did not expect.

use thiserror::Error;

/// The set of observable errors when interacting with a Faktory server.
#[derive(Debug, Error)]
#[non_exhaustive]
pub enum Error {
    /// The connection to the server, or one of its prerequisites, failed.
    #[error("connection")]
    Connect(#[from] Connect),

    /// Underlying I/O layer errors.
    ///
    /// These are overwhelmingly network communication errors on the socket connection to the server.
    #[error("underlying I/O")]
    IO(#[from] std::io::Error),

    /// Application-level errors.
    ///
    /// These generally indicate a mismatch between what the client expects and what the server expects.
    #[error("protocol")]
    Protocol(#[from] Protocol),

    /// Faktory payloads are JSON encoded.
    ///
    /// This error is one that was encountered when attempting to serialize or deserialize communication with the server.
    /// These generally indicate a mismatch between what the client expects and what the server provided.
    #[error("serialization")]
    Serialization(#[source] serde_json::Error),

<<<<<<< HEAD
    /// Indicates an error in the underlying TLS stream.
    #[cfg(any(feature = "native_tls", feature = "rustls"))]
    #[cfg_attr(docsrs, doc(cfg(any(feature = "native_tls", feature = "rustls"))))]
    #[error("tls stream")]
    TlsStream(#[from] TlsStream),
=======
    /// Indicates an error in the underlying non-standard stream, e.g. TLS stream.
    #[cfg(any(feature = "native_tls", feature = "rustls"))]
    #[cfg_attr(docsrs, doc(cfg(any(feature = "native_tls", feature = "rustls"))))]
    #[error("tls stream")]
    Stream(#[from] Stream),
>>>>>>> eac95453
}

/// Errors specific to connection logic.
#[derive(Debug, Error)]
#[non_exhaustive]
pub enum Connect {
    /// The scheme portion of the connection address provided is invalid.
    #[error("unknown scheme: {scheme}")]
    BadScheme {
        /// The scheme that was provided in the connection address.
        scheme: String,
    },

    /// The provided connection address does not contain a hostname.
    #[error("no hostname given")]
    MissingHostname,

    /// The server requires authentication, but none was provided.
    #[error("server requires authentication")]
    AuthenticationNeeded,

    /// The server expects a different protocol version than this library supports.
    #[error("server version mismatch (theirs: {theirs}, ours: {ours})")]
    VersionMismatch {
        /// The protocol version this library supports.
        ours: usize,

        /// The protocol version the server expects.
        theirs: usize,
    },

    /// The connection address provided was not able to be parsed.
    #[error("parse URL")]
    ParseUrl(#[source] url::ParseError),
}

/// The set of observable application-level errors when interacting with a Faktory server.
#[derive(Debug, Error)]
#[non_exhaustive]
pub enum Protocol {
    /// The server reports that an issued request was malformed.
    #[error("request was malformed: {desc}")]
    Malformed {
        /// Error reported by server
        desc: String,
    },

    /// The server reported a unique constraint violation.
    #[cfg(feature = "ent")]
    #[cfg_attr(docsrs, doc(cfg(feature = "ent")))]
    #[error("server reported unique constraint violation: {msg}")]
    UniqueConstraintViolation {
        /// The error message given by the server.
        msg: String,
    },

    /// The server responded with an error.
    #[error("an internal server error occurred: {msg}")]
    Internal {
        /// The error message given by the server.
        msg: String,
    },

    /// The server sent a response that did not match what was expected.
    #[error("expected {expected}, got unexpected response: {received}")]
    BadType {
        /// The expected response type.
        expected: &'static str,

        /// The received response.
        received: String,
    },

    /// The server sent a malformed response.
    #[error("server sent malformed {typed_as} response: {error} in {bytes:?}")]
    BadResponse {
        /// The type of the server response.
        typed_as: &'static str,

        /// A description of what was wrong with the server response.
        error: &'static str,

        /// The relevant bytes sent by the server.
        bytes: Vec<u8>,
    },
}

impl Protocol {
    pub(crate) fn new(line: String) -> Self {
        let mut parts = line.splitn(2, ' ');
        let code = parts.next();
        let error = parts.next();
        if error.is_none() {
            return Protocol::Internal {
                msg: code.unwrap().to_string(),
            };
        }
        let error = error.unwrap().to_string();

        match code {
            Some("ERR") => Protocol::Internal { msg: error },
            Some("MALFORMED") => Protocol::Malformed { desc: error },
            #[cfg(feature = "ent")]
            Some("NOTUNIQUE") => Protocol::UniqueConstraintViolation { msg: error },
            Some(c) => Protocol::Internal {
                msg: format!("{} {}", c, error),
            },
            None => Protocol::Internal {
                msg: "empty error response".to_string(),
            },
        }
    }
}

<<<<<<< HEAD
/// Implementation specific errors in the underlying TLS stream.
#[derive(Debug, Error)]
#[non_exhaustive]
pub enum TlsStream {
=======
/// Implementation specific errors in the underlying non-standard stream, e.g. TLS stream.
#[derive(Debug, Error)]
#[non_exhaustive]
pub enum Stream {
>>>>>>> eac95453
    /// Error in the underlying native tls powered stream.
    #[cfg(feature = "native_tls")]
    #[cfg_attr(docsrs, doc(cfg(feature = "native_tls")))]
    #[error("underlying tls stream")]
<<<<<<< HEAD
    Native(#[source] tokio_native_tls::native_tls::Error),
=======
    NativeTls(#[source] tokio_native_tls::native_tls::Error),
>>>>>>> eac95453

    /// Error in the underlying rustls powered stream.
    #[cfg(feature = "rustls")]
    #[cfg_attr(docsrs, doc(cfg(feature = "rustls")))]
    #[error("underlying tls stream")]
<<<<<<< HEAD
    Rustls(#[source] tokio_rustls::rustls::Error),
=======
    RustTls(#[source] tokio_rustls::rustls::Error),
>>>>>>> eac95453
}<|MERGE_RESOLUTION|>--- conflicted
+++ resolved
@@ -42,19 +42,11 @@
     #[error("serialization")]
     Serialization(#[source] serde_json::Error),
 
-<<<<<<< HEAD
-    /// Indicates an error in the underlying TLS stream.
-    #[cfg(any(feature = "native_tls", feature = "rustls"))]
-    #[cfg_attr(docsrs, doc(cfg(any(feature = "native_tls", feature = "rustls"))))]
-    #[error("tls stream")]
-    TlsStream(#[from] TlsStream),
-=======
     /// Indicates an error in the underlying non-standard stream, e.g. TLS stream.
     #[cfg(any(feature = "native_tls", feature = "rustls"))]
     #[cfg_attr(docsrs, doc(cfg(any(feature = "native_tls", feature = "rustls"))))]
     #[error("tls stream")]
     Stream(#[from] Stream),
->>>>>>> eac95453
 }
 
 /// Errors specific to connection logic.
@@ -169,34 +161,19 @@
     }
 }
 
-<<<<<<< HEAD
-/// Implementation specific errors in the underlying TLS stream.
-#[derive(Debug, Error)]
-#[non_exhaustive]
-pub enum TlsStream {
-=======
 /// Implementation specific errors in the underlying non-standard stream, e.g. TLS stream.
 #[derive(Debug, Error)]
 #[non_exhaustive]
 pub enum Stream {
->>>>>>> eac95453
     /// Error in the underlying native tls powered stream.
     #[cfg(feature = "native_tls")]
     #[cfg_attr(docsrs, doc(cfg(feature = "native_tls")))]
     #[error("underlying tls stream")]
-<<<<<<< HEAD
-    Native(#[source] tokio_native_tls::native_tls::Error),
-=======
     NativeTls(#[source] tokio_native_tls::native_tls::Error),
->>>>>>> eac95453
 
     /// Error in the underlying rustls powered stream.
     #[cfg(feature = "rustls")]
     #[cfg_attr(docsrs, doc(cfg(feature = "rustls")))]
     #[error("underlying tls stream")]
-<<<<<<< HEAD
-    Rustls(#[source] tokio_rustls::rustls::Error),
-=======
     RustTls(#[source] tokio_rustls::rustls::Error),
->>>>>>> eac95453
 }