--- conflicted
+++ resolved
@@ -75,13 +75,10 @@
 mod worker;
 
 pub use crate::error::Error;
-<<<<<<< HEAD
-pub use crate::proto::{Client, Connection, Job, JobBuilder, JobId, Reconnect, WorkerId};
-=======
 pub use crate::proto::{
-    Client, DataSnapshot, FaktoryState, Job, JobBuilder, JobId, Reconnect, ServerSnapshot, WorkerId,
+    Client, Connection, DataSnapshot, FaktoryState, Job, JobBuilder, JobId, Reconnect,
+    ServerSnapshot, WorkerId,
 };
->>>>>>> a4832dbb
 pub use crate::worker::{JobRunner, Worker, WorkerBuilder};
 
 #[cfg(feature = "ent")]
