//! API bindings for Faktory workers and job producers.
//!
//! This crate provides API bindings for the language-agnostic
//! [Faktory](https://github.com/contribsys/faktory) work server. For a more detailed system
//! overview of the work server, what jobs are, and how they are scheduled, see the Faktory docs.
//!
//! # System overview
//!
//! At a high level, Faktory has two primary concepts: jobs and workers. Jobs are pieces of work
//! that clients want to have executed, and workers are the things that eventually execute those
//! jobs. A client enqueues a job, Faktory sends the job to an available worker (and waits if
//! they're all busy), the worker executes the job, and eventually reports back to Faktory that the
//! job has completed.
//!
//! Jobs are self-contained, and consist of a job *type* (a string), arguments for the job, and
//! bits and pieces of metadata. When a job is scheduled for execution, the worker is given this
//! information, and uses the job type to figure out how to execute the job. You can think of job
//! execution as a remote function call (or RPC) where the job type is the name of the function,
//! and the job arguments are, perhaps unsuprisingly, the arguments to the function.
//!
//! In this crate, you will find bindings both for submitting jobs (clients that *produce* jobs)
//! and for executing jobs (workers that *consume* jobs). The former can be done by making a
//! `Producer`, whereas the latter is done with a `Consumer`. See the documentation for each for
//! more details on how to use them.
//!
//! # Encrypted connections (TLS)
//!
//! To connect to a Faktory server hosted over TLS, add the `tls` feature, and see the
//! documentation for `TlsStream`, which can be supplied to `Producer::connect_with` and
//! `Consumer::connect_with`.
//!
//! # Examples
//!
//! If you want to **submit** jobs to Faktory, use `Producer`.
//!
//! ```no_run
//! use faktory::{Producer, Job};
//! let mut p = Producer::connect(None).unwrap();
//! p.enqueue(Job::new("foobar", vec!["z"])).unwrap();
//!
//! let (enqueued_count, errors) = p.enqueue_many(vec![Job::new("foobar", vec!["z"]), Job::new("foobar", vec!["z"])]).unwrap();
//! assert_eq!(enqueued_count, 2);
//! assert_eq!(errors, None);
//! ```
//!
//! If you want to **accept** jobs from Faktory, use `Consumer`.
//!
//! ```no_run
//! use faktory::ConsumerBuilder;
//! use std::io;
//! let mut c = ConsumerBuilder::default();
//! c.register("foobar", |job| -> io::Result<()> {
//!     println!("{:?}", job);
//!     Ok(())
//! });
//! let mut c = c.connect(None).unwrap();
//! if let Err(e) = c.run(&["default"]) {
//!     println!("worker failed: {}", e);
//! }
//! ```
#![deny(missing_docs)]
#![cfg_attr(docsrs, feature(doc_cfg))]
#![warn(rust_2018_idioms)]

#[macro_use]
extern crate serde_derive;

mod consumer;
pub mod error;
mod producer;
mod proto;

#[cfg(feature = "tls")]
#[cfg_attr(docsrs, doc(cfg(feature = "tls")))]
mod tls;
pub use crate::consumer::{Consumer, ConsumerBuilder};
pub use crate::error::Error;
pub use crate::producer::Producer;
<<<<<<< HEAD
pub use crate::proto::{Client, Job, JobBuilder, Reconnect};

#[cfg(feature = "ent")]
#[cfg_attr(docsrs, doc(cfg(feature = "ent")))]
/// Constructs only available with the enterprise version of Faktory.
pub mod ent {
    pub use crate::proto::{
        Batch, BatchBuilder, BatchHandle, BatchStatus, CallbackState, JobState, Progress,
        ProgressUpdate, ProgressUpdateBuilder,
    };
}
=======
pub use crate::proto::Reconnect;
pub use crate::proto::{Job, JobBuilder};
#[cfg(feature = "tls")]
#[cfg_attr(docsrs, doc(cfg(feature = "tls")))]
pub use tls::TlsStream;
>>>>>>> 0bd2ab0d
<|MERGE_RESOLUTION|>--- conflicted
+++ resolved
@@ -76,7 +76,6 @@
 pub use crate::consumer::{Consumer, ConsumerBuilder};
 pub use crate::error::Error;
 pub use crate::producer::Producer;
-<<<<<<< HEAD
 pub use crate::proto::{Client, Job, JobBuilder, Reconnect};
 
 #[cfg(feature = "ent")]
@@ -88,10 +87,7 @@
         ProgressUpdate, ProgressUpdateBuilder,
     };
 }
-=======
-pub use crate::proto::Reconnect;
-pub use crate::proto::{Job, JobBuilder};
+
 #[cfg(feature = "tls")]
 #[cfg_attr(docsrs, doc(cfg(feature = "tls")))]
-pub use tls::TlsStream;
->>>>>>> 0bd2ab0d
+pub use tls::TlsStream;