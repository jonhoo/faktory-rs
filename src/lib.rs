//! API bindings for Faktory workers and job producers.
//!
//! This crate provides API bindings for the language-agnostic
//! [Faktory](https://github.com/contribsys/faktory) work server. For a more detailed system
//! overview of the work server, what jobs are, and how they are scheduled, see the Faktory docs.
//!
//! # System overview
//!
//! At a high level, Faktory has two primary concepts: jobs and workers. Jobs are pieces of work
//! that clients want to have executed, and workers are the things that eventually execute those
//! jobs. A client enqueues a job, Faktory sends the job to an available worker (and waits if
//! they're all busy), the worker executes the job, and eventually reports back to Faktory that the
//! job has completed.
//!
//! Jobs are self-contained, and consist of a job *type* (a string), arguments for the job, and
//! bits and pieces of metadata. When a job is scheduled for execution, the worker is given this
//! information, and uses the job type to figure out how to execute the job. You can think of job
//! execution as a remote function call (or RPC) where the job type is the name of the function,
//! and the job arguments are, perhaps unsuprisingly, the arguments to the function.
//!
//! In this crate, you will find bindings both for submitting jobs (clients that *produce* jobs)
//! and for executing jobs (workers that *consume* jobs). The former can be done by making a
//! `Client`, whereas the latter is done with a `Worker`. See the documentation for each for
//! more details on how to use them.
//!
//! # Encrypted connections (TLS)
//!
//! To connect to a Faktory server hosted over TLS, add the `tls` feature, and see the
//! documentation for `TlsStream`, which can be supplied to [`Client::connect_with`] and
//! [`WorkerBuilder::connect_with`].
//!
//! # Examples
//!
//! If you want to **submit** jobs to Faktory, use `Client`.
//!
//! ```no_run
//! # tokio_test::block_on(async {
//! use faktory::{Client, Job};
//! let mut client = Client::connect(None).await.unwrap();
//! client.enqueue(Job::new("foobar", vec!["z"])).await.unwrap();
//!
//! let (enqueued_count, errors) = client.enqueue_many([Job::new("foobar", vec!["z"]), Job::new("foobar", vec!["z"])]).await.unwrap();
//! assert_eq!(enqueued_count, 2);
//! assert_eq!(errors, None);
//! });
//! ```
//! If you want to **accept** jobs from Faktory, use `Worker`.
//!
//! ```no_run
//! # tokio_test::block_on(async {
//! use faktory::WorkerBuilder;
//! use std::io;
<<<<<<< HEAD
//! let mut w = WorkerBuilder::default();
//! w.register("foobar", |job| async move {
//!     println!("{:?}", job);
//!     Ok::<(), io::Error>(())
//! });
//! let mut w = w.connect(None).await.unwrap();
//! if let Err(e) = w.run(&["default"], None).await {
=======
//! let mut w = WorkerBuilder::default()
//!     .register_fn("foobar", |job| async move {
//!         println!("{:?}", job);
//!         Ok::<(), io::Error>(())
//!     })
//!     .connect(None).await.unwrap();
//!
//! if let Err(e) = w.run(&["default"]).await {
>>>>>>> 70d40ad3
//!     println!("worker failed: {}", e);
//! }
//! # });
//! ```
#![deny(missing_docs)]
#![cfg_attr(docsrs, feature(doc_cfg))]
#![warn(rust_2018_idioms)]

#[macro_use]
extern crate serde_derive;

pub mod error;

mod proto;
mod worker;

pub use crate::error::Error;
pub use crate::proto::{Client, Job, JobBuilder, JobId, Reconnect, WorkerId};
pub use crate::worker::{channel, JobRunner, Message, Worker, WorkerBuilder};

#[cfg(feature = "ent")]
#[cfg_attr(docsrs, doc(cfg(feature = "ent")))]
/// Constructs only available with the enterprise version of Faktory.
pub mod ent {
    pub use crate::proto::{
        Batch, BatchBuilder, BatchHandle, BatchId, BatchStatus, CallbackState, JobState, Progress,
        ProgressUpdate, ProgressUpdateBuilder,
    };
}

#[cfg(any(feature = "native_tls", feature = "rustls"))]
mod tls;

#[cfg(any(feature = "native_tls", feature = "rustls"))]
pub use tls::*;<|MERGE_RESOLUTION|>--- conflicted
+++ resolved
@@ -50,15 +50,6 @@
 //! # tokio_test::block_on(async {
 //! use faktory::WorkerBuilder;
 //! use std::io;
-<<<<<<< HEAD
-//! let mut w = WorkerBuilder::default();
-//! w.register("foobar", |job| async move {
-//!     println!("{:?}", job);
-//!     Ok::<(), io::Error>(())
-//! });
-//! let mut w = w.connect(None).await.unwrap();
-//! if let Err(e) = w.run(&["default"], None).await {
-=======
 //! let mut w = WorkerBuilder::default()
 //!     .register_fn("foobar", |job| async move {
 //!         println!("{:?}", job);
@@ -66,8 +57,7 @@
 //!     })
 //!     .connect(None).await.unwrap();
 //!
-//! if let Err(e) = w.run(&["default"]).await {
->>>>>>> 70d40ad3
+//! if let Err(e) = w.run(&["default"], None).await {
 //!     println!("worker failed: {}", e);
 //! }
 //! # });
