--- conflicted
+++ resolved
@@ -75,15 +75,12 @@
 mod worker;
 
 pub use crate::error::Error;
-<<<<<<< HEAD
-pub use crate::proto::{Client, Job, JobBuilder, JobId, Reconnect, WorkerId};
-pub use crate::worker::{JobRunner, RunCeaseReason, Worker, WorkerBuilder};
-=======
+
 pub use crate::proto::{
     Client, DataSnapshot, FaktoryState, Job, JobBuilder, JobId, Reconnect, ServerSnapshot, WorkerId,
 };
-pub use crate::worker::{JobRunner, Worker, WorkerBuilder};
->>>>>>> 0df8659a
+
+pub use crate::worker::{JobRunner, RunCeaseReason, Worker, WorkerBuilder};
 
 #[cfg(feature = "ent")]
 #[cfg_attr(docsrs, doc(cfg(feature = "ent")))]
