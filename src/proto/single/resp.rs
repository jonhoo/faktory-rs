--- conflicted
+++ resolved
@@ -4,12 +4,8 @@
 use crate::ent::BatchId;
 
 use crate::error::{self, Error};
-<<<<<<< HEAD
 use chrono::{DateTime, Utc};
-use tokio::io::{AsyncBufReadExt, AsyncReadExt};
-=======
-use tokio::io::AsyncBufRead;
->>>>>>> 70d40ad3
+use tokio::io::{AsyncBufRead, AsyncBufReadExt, AsyncReadExt};
 
 pub fn bad(expected: &'static str, got: &RawResponse) -> error::Protocol {
     let stringy = match *got {
@@ -221,7 +217,6 @@
     Null,
 }
 
-use tokio::io::{AsyncBufReadExt, AsyncReadExt};
 async fn read<R>(mut r: R) -> Result<RawResponse, Error>
 where
     R: AsyncBufRead + Unpin,
