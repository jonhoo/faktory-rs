use crate::Error;
use chrono::{DateTime, Utc};
use derive_builder::Builder;
use std::collections::HashMap;
use tokio::io::{AsyncBufRead, AsyncWrite, AsyncWriteExt};

mod cmd;
mod id;
mod resp;
mod utils;

pub use cmd::*;
pub use id::{JobId, WorkerId};
pub use resp::*;

#[cfg(feature = "ent")]
#[cfg_attr(docsrs, doc(cfg(feature = "ent")))]
pub mod ent;

#[cfg(feature = "ent")]
#[cfg_attr(docsrs, doc(cfg(feature = "ent")))]
pub use id::BatchId;

const JOB_DEFAULT_QUEUE: &str = "default";
const JOB_DEFAULT_RESERVED_FOR_SECS: usize = 600;
const JOB_DEFAULT_RETRY_COUNT: isize = 25;
const JOB_DEFAULT_PRIORITY: u8 = 5;
const JOB_DEFAULT_BACKTRACE: usize = 0;

/// A Faktory job.
///
/// To create a job, use 'Job::new' specifying 'kind' and 'args':
/// ```
/// use faktory::Job;
///
/// let _job = Job::new("order", vec!["ISBN-13:9781718501850"]);
/// ```
///
/// Alternatively, use [`JobBuilder`] to configure more aspects of a job:
/// ```
/// use faktory::JobBuilder;
///
/// let _job = JobBuilder::new("order")
///     .args(vec!["ISBN-13:9781718501850"])
///     .build();
/// ```
///
/// Equivalently:
/// ```
/// use faktory::Job;
///
/// let _job = Job::builder("order")
///     .args(vec!["ISBN-13:9781718501850"])
///     .build();
/// ```
///
/// In case no arguments are expected 'on the other side', you can simply go with:
/// ```
/// use faktory::Job;
///
/// let _job = Job::builder("rebuild_index").build();
/// ```
///
/// See also the [Faktory wiki](https://github.com/contribsys/faktory/wiki/The-Job-Payload).
#[derive(Serialize, Deserialize, Debug, Clone, Builder)]
#[builder(
    custom_constructor,
    setter(into),
    build_fn(name = "try_build", private)
)]
pub struct Job {
    /// The job's unique identifier.
    #[builder(default = "JobId::random()")]
    pub(crate) jid: JobId,

    /// The queue this job belongs to. Usually `default`.
    #[builder(default = "JOB_DEFAULT_QUEUE.into()")]
    pub queue: String,

    /// The job's type. Called `kind` because `type` is reserved.
    #[serde(rename = "jobtype")]
    #[builder(setter(custom))]
    pub kind: String,

    /// The arguments provided for this job.
    #[builder(setter(custom), default = "Vec::new()")]
    pub(crate) args: Vec<serde_json::Value>,

    /// When this job was created.
    // note that serializing works correctly here since the default chrono serialization
    // is RFC3339, which is also what Faktory expects.
    #[serde(skip_serializing_if = "Option::is_none")]
    #[builder(default = "Some(Utc::now())")]
    pub created_at: Option<DateTime<Utc>>,

    /// When this job was supplied to the Faktory server.
    #[serde(skip_serializing_if = "Option::is_none")]
    #[builder(setter(skip))]
    pub enqueued_at: Option<DateTime<Utc>>,

    /// When this job is scheduled for.
    ///
    /// Defaults to immediately.
    #[serde(skip_serializing_if = "Option::is_none")]
    #[builder(default = "None")]
    pub at: Option<DateTime<Utc>>,

    /// How long to allow this job to run for.
    ///
    /// Defaults to 600 seconds.
    #[serde(skip_serializing_if = "Option::is_none")]
    #[builder(default = "Some(JOB_DEFAULT_RESERVED_FOR_SECS)")]
    pub reserve_for: Option<usize>,

    /// Number of times to retry this job.
    ///
    /// Defaults to 25.
    #[serde(skip_serializing_if = "Option::is_none")]
    #[builder(default = "Some(JOB_DEFAULT_RETRY_COUNT)")]
    pub retry: Option<isize>,

    /// The priority of this job from 1-9 (9 is highest).
    ///
    /// Pushing a job with priority 9 will effectively put it at the front of the queue.
    /// Defaults to 5.
    #[builder(default = "Some(JOB_DEFAULT_PRIORITY)")]
    pub priority: Option<u8>,

    /// Number of lines of backtrace to keep if this job fails.
    ///
    /// Defaults to 0.
    #[serde(skip_serializing_if = "Option::is_none")]
    #[builder(default = "Some(JOB_DEFAULT_BACKTRACE)")]
    pub backtrace: Option<usize>,

    /// Data about this job's most recent failure.
    ///
    /// This field is read-only.
    #[serde(skip_serializing)]
    #[builder(setter(skip))]
    failure: Option<Failure>,

    /// Extra context to include with the job.
    ///
    /// Faktory workers can have plugins and middleware which need to store additional context with
    /// the job payload. Faktory supports a custom hash to store arbitrary key/values in the JSON.
    /// This can be extremely helpful for cross-cutting concerns which should propagate between
    /// systems, e.g. locale for user-specific text translations, request_id for tracing execution
    /// across a complex distributed system, etc.
    #[serde(skip_serializing_if = "HashMap::is_empty")]
    #[serde(default = "HashMap::default")]
    #[builder(default = "HashMap::default()")]
    pub custom: HashMap<String, serde_json::Value>,
}

impl JobBuilder {
    /// Creates a new builder for a [`Job`]
    pub fn new(kind: impl Into<String>) -> JobBuilder {
        JobBuilder {
            kind: Some(kind.into()),
            ..JobBuilder::create_empty()
        }
    }

    /// Setter for the arguments provided for this job.
    pub fn args<I, V>(&mut self, args: I) -> &mut Self
    where
        I: IntoIterator<Item = V>,
        V: Into<serde_json::Value>,
    {
        self.args = Some(args.into_iter().map(|s| s.into()).collect());
        self
    }

    /// Sets arbitrary key-value pairs to this job's custom data hash.
    pub fn add_to_custom_data(
        &mut self,
        k: impl Into<String>,
        v: impl Into<serde_json::Value>,
    ) -> &mut Self {
        let custom = self.custom.get_or_insert_with(HashMap::new);
        custom.insert(k.into(), v.into());
        self
    }

    /// Builds a new [`Job`] from the parameters of this builder.
    ///
    /// For Enterprise edition of Faktory builds a new _trackable_ `Job`.
    /// In Enterprise Faktory, a progress update can be sent and received only for the jobs
    /// that have been explicitly marked as trackable via `"track":1` in the job's custom hash.
    /// In case you have a reason to opt out of tracking, either unset (remove) the "track" on
    /// the resulted job's [`custom`](Job::custom) hash or set it to 0.
    pub fn build(&mut self) -> Job {
        if cfg!(feature = "ent") {
            self.add_to_custom_data("track", 1);
        }
        self.try_build()
            .expect("All required fields have been set.")
    }
}

#[derive(Serialize, Deserialize, Debug, Clone)]
pub struct Failure {
    retry_count: usize,
    failed_at: String,
    #[serde(skip_serializing_if = "Option::is_none")]
    next_at: Option<String>,
    #[serde(skip_serializing_if = "Option::is_none")]
    message: Option<String>,
    #[serde(skip_serializing_if = "Option::is_none")]
    #[serde(rename = "errtype")]
    kind: Option<String>,
    #[serde(skip_serializing_if = "Option::is_none")]
    backtrace: Option<Vec<String>>,
}

impl Job {
    /// Create a new job of type `kind`, with the given arguments.
    pub fn new<S, A>(kind: S, args: Vec<A>) -> Self
    where
        S: Into<String>,
        A: Into<serde_json::Value>,
    {
        JobBuilder::new(kind).args(args).build()
    }

    /// Creates an ergonomic constructor for a new [`Job`].
    ///
    /// Also equivalent to [`JobBuilder::new`].
    pub fn builder<S: Into<String>>(kind: S) -> JobBuilder {
        JobBuilder::new(kind)
    }

    /// Place this job on the given `queue`.
    ///
    /// If this method is not called (or `self.queue` set otherwise), the queue will be set to
    /// "default".
    pub fn on_queue<S: Into<String>>(mut self, queue: S) -> Self {
        self.queue = queue.into();
        self
    }

    /// This job's id.
    pub fn id(&self) -> &JobId {
        &self.jid
    }

    /// This job's type.
    pub fn kind(&self) -> &str {
        &self.kind
    }

    /// The arguments provided for this job.
    pub fn args(&self) -> &[serde_json::Value] {
        &self.args
    }

    /// Data about this job's most recent failure.
    pub fn failure(&self) -> &Option<Failure> {
        &self.failure
    }
}

pub async fn write_command<W: AsyncWrite + Unpin + Send, C: FaktoryCommand>(
    w: &mut W,
    command: &C,
) -> Result<(), Error> {
    command.issue::<W>(w).await?;
    Ok(w.flush().await?)
}

pub async fn write_command_and_await_ok<
    S: AsyncBufRead + AsyncWrite + Unpin + Send,
    C: FaktoryCommand,
>(
    stream: &mut S,
    command: &C,
) -> Result<(), Error> {
    write_command(stream, command).await?;
    read_ok(stream).await
}

#[cfg(test)]
mod test {
    use super::*;

    #[test]
    fn test_job_can_be_created_with_builder() {
        let job_kind = "order";
        let job_args = vec!["ISBN-13:9781718501850"];
        let job = JobBuilder::new(job_kind).args(job_args.clone()).build();

<<<<<<< HEAD
        assert!(&job.jid != "");
=======
        assert_ne!(&job.jid, "");
>>>>>>> eac95453
        assert!(job.queue == JOB_DEFAULT_QUEUE.to_string());
        assert_eq!(job.kind, job_kind);
        assert_eq!(job.args, job_args);

        assert!(job.created_at.is_some());
        assert!(job.created_at < Some(Utc::now()));

        assert!(job.enqueued_at.is_none());
        assert!(job.at.is_none());
        assert_eq!(job.reserve_for, Some(JOB_DEFAULT_RESERVED_FOR_SECS));
        assert_eq!(job.retry, Some(JOB_DEFAULT_RETRY_COUNT));
        assert_eq!(job.priority, Some(JOB_DEFAULT_PRIORITY));
        assert_eq!(job.backtrace, Some(JOB_DEFAULT_BACKTRACE));
        assert!(job.failure.is_none());

        if cfg!(feature = "ent") {
            let mut custom = HashMap::new();
            custom.insert("track".into(), 1.into());
            assert_eq!(job.custom, custom)
        } else {
            assert_eq!(job.custom, HashMap::default());
        }

        let job = JobBuilder::new(job_kind).build();
        assert!(job.args.is_empty());
    }

    #[test]
    fn test_all_job_creation_variants_align() {
        let job1 = Job::new("order", vec!["ISBN-13:9781718501850"]);
        let job2 = JobBuilder::new("order")
            .args(vec!["ISBN-13:9781718501850"])
            .build();
        assert_eq!(job1.kind, job2.kind);
        assert_eq!(job1.args, job2.args);
        assert_eq!(job1.queue, job2.queue);
        assert_eq!(job1.enqueued_at, job2.enqueued_at);
        assert_eq!(job1.at, job2.at);
        assert_eq!(job1.reserve_for, job2.reserve_for);
        assert_eq!(job1.retry, job2.retry);
        assert_eq!(job1.priority, job2.priority);
        assert_eq!(job1.backtrace, job2.backtrace);
        assert_eq!(job1.custom, job2.custom);

        assert_ne!(job1.jid, job2.jid);
        assert_ne!(job1.created_at, job2.created_at);

        let job3 = Job::builder("order")
            .args(vec!["ISBN-13:9781718501850"])
            .build();
        assert_eq!(job2.kind, job3.kind);
        assert_eq!(job1.args, job2.args);

        assert_ne!(job2.jid, job3.jid);
        assert_ne!(job2.created_at, job3.created_at);
    }

    #[test]
    fn test_arbitrary_custom_data_setter() {
        let job = JobBuilder::new("order")
            .args(vec!["ISBN-13:9781718501850"])
            .add_to_custom_data("arbitrary_key", "arbitrary_value")
            .build();

        assert_eq!(
            job.custom.get("arbitrary_key").unwrap(),
            &serde_json::Value::from("arbitrary_value")
        );
    }
}<|MERGE_RESOLUTION|>--- conflicted
+++ resolved
@@ -290,11 +290,7 @@
         let job_args = vec!["ISBN-13:9781718501850"];
         let job = JobBuilder::new(job_kind).args(job_args.clone()).build();
 
-<<<<<<< HEAD
-        assert!(&job.jid != "");
-=======
         assert_ne!(&job.jid, "");
->>>>>>> eac95453
         assert!(job.queue == JOB_DEFAULT_QUEUE.to_string());
         assert_eq!(job.kind, job_kind);
         assert_eq!(job.args, job_args);
