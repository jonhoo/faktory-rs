# This is the main CI workflow that runs the test suite on all pushes to main and all pull requests.
# It runs the following jobs:
# - required: runs the test suite on ubuntu with stable and beta rust toolchains
# - minimal: runs the test suite with the minimal versions of the dependencies that satisfy the
#   requirements of this crate, and its dependencies
# - os-check: runs the test suite on mac and windows
# - coverage: runs the test suite and collects coverage information
# See check.yml for information about how the concurrency cancellation and workflow triggering works
permissions:
  contents: read
on:
  push:
    branches: [main]
  pull_request:
concurrency:
  group: ${{ github.workflow }}-${{ github.head_ref || github.run_id }}
  cancel-in-progress: true
name: test
jobs:
  required:
    runs-on: ubuntu-latest
    name: ubuntu / ${{ matrix.toolchain }}
    strategy:
      matrix:
        # run on stable and beta to ensure that tests won't break on the next version of the rust
        # toolchain
        toolchain: [stable, beta]
    steps:
      - uses: actions/checkout@v4
        with:
          submodules: true
      - name: Install ${{ matrix.toolchain }}
        uses: dtolnay/rust-toolchain@master
        with:
          toolchain: ${{ matrix.toolchain }}
      - name: cargo generate-lockfile
        # enable this ci template to run regardless of whether the lockfile is checked in or not
        if: hashFiles('Cargo.lock') == ''
        run: cargo generate-lockfile
      # https://twitter.com/jonhoo/status/1571290371124260865
      - name: cargo test --locked
        run: cargo test --locked --all-features --all-targets
        env: # set this explicitly so integration tests will run
          FAKTORY_URL: tcp://127.0.0.1:7419
      # https://github.com/rust-lang/cargo/issues/6669
      - name: cargo test --doc
        run: cargo test --locked --all-features --doc
        env: # set this explicitly so integration tests will run
          FAKTORY_URL: tcp://127.0.0.1:7419
    services:
      faktory:
        image: contribsys/faktory:latest
        ports:
          - 7419:7419
          - 7420:7420
  minimal:
    # This action chooses the oldest version of the dependencies permitted by Cargo.toml to ensure
    # that this crate is compatible with the minimal version that this crate and its dependencies
    # require. This will pickup issues where this create relies on functionality that was introduced
    # later than the actual version specified (e.g., when we choose just a major version, but a
    # method was added after this version).
    #
    # This particular check can be difficult to get to succeed as often transitive dependencies may
    # be incorrectly specified (e.g., a dependency specifies 1.0 but really requires 1.1.5). There
    # is an alternative flag available -Zdirect-minimal-versions that uses the minimal versions for
    # direct dependencies of this crate, while selecting the maximal versions for the transitive
    # dependencies. Alternatively, you can add a line in your Cargo.toml to artificially increase
    # the minimal dependency, which you do with e.g.:
    # ```toml
    # # for minimal-versions
    # [target.'cfg(any())'.dependencies]
    # openssl = { version = "0.10.55", optional = true } # needed to allow foo to build with -Zminimal-versions
    # ```
    # The optional = true is necessary in case that dependency isn't otherwise transitively required
    # by your library, and the target bit is so that this dependency edge never actually affects
    # Cargo build order. See also
    # https://github.com/jonhoo/fantoccini/blob/fde336472b712bc7ebf5b4e772023a7ba71b2262/Cargo.toml#L47-L49.
    # This action is run on ubuntu with the stable toolchain, as it is not expected to fail
    runs-on: ubuntu-latest
    name: ubuntu / stable / minimal-versions
    steps:
      - uses: actions/checkout@v4
        with:
          submodules: true
      - name: Install stable
        uses: dtolnay/rust-toolchain@stable
      - name: Install nightly for -Zminimal-versions
        uses: dtolnay/rust-toolchain@nightly
      - name: rustup default stable
        run: rustup default stable
      - name: cargo update -Zminimal-versions
        run: cargo +nightly update -Zminimal-versions
      - name: cargo test
        run: cargo test --locked --all-features --all-targets
        env: # set this explicitly so integration tests will run
          FAKTORY_URL: tcp://127.0.0.1:7419
    services:
      faktory:
        image: contribsys/faktory:latest
        ports:
          - 7419:7419
          - 7420:7420
  os-check:
    # run cargo test on mac and windows
    runs-on: ${{ matrix.os }}
    name: ${{ matrix.os }} / stable
    strategy:
      fail-fast: false
      matrix:
        os: [macos-latest, windows-latest]
    steps:
<<<<<<< HEAD
      # https://github.com/sfackler/rust-openssl/issues/1542#issuecomment-1399358351
      - name: Procure openssl on windows
        if: runner.os == 'Windows'
        run: |
          echo "VCPKG_ROOT=$env:VCPKG_INSTALLATION_ROOT" | Out-File -FilePath $env:GITHUB_ENV -Append
          vcpkg install openssl:x64-windows-static-md
      - uses: actions/checkout@v3
=======
      # if your project needs OpenSSL, uncomment this to fix Windows builds.
      - run: echo "VCPKG_ROOT=$env:VCPKG_INSTALLATION_ROOT" | Out-File -FilePath $env:GITHUB_ENV -Append
        if: runner.os == 'Windows'
      - run: vcpkg install openssl:x64-windows-static-md
        if: runner.os == 'Windows'
      - uses: actions/checkout@v4
>>>>>>> cbe8ff5a
        with:
          submodules: true
      - name: Install stable
        uses: dtolnay/rust-toolchain@stable
      - name: cargo generate-lockfile
        if: hashFiles('Cargo.lock') == ''
        run: cargo generate-lockfile
      - name: cargo test (w/o integrations)
        run: cargo test --locked --all-features --all-targets
  coverage:
    # use llvm-cov to build and collect coverage and outputs in a format that is compatible with
    # codecov.io
    runs-on: ubuntu-latest
    name: ubuntu / stable / coverage
    steps:
      - uses: actions/checkout@v4
        with:
          submodules: true
      - name: Install stable
        uses: dtolnay/rust-toolchain@stable
        with:
          components: llvm-tools-preview
      - name: cargo install cargo-llvm-cov
        uses: taiki-e/install-action@cargo-llvm-cov
      - name: cargo generate-lockfile
        if: hashFiles('Cargo.lock') == ''
        run: cargo generate-lockfile
      - name: cargo llvm-cov
        run: cargo llvm-cov --locked --all-features --lcov --output-path lcov.info
        env: # set this explicitly so integration tests will run
          FAKTORY_URL: tcp://127.0.0.1:7419
      - name: Upload to codecov.io
        uses: codecov/codecov-action@v3
        with:
          fail_ci_if_error: true
    services:
      faktory:
        image: contribsys/faktory:latest
        ports:
          - 7419:7419
          - 7420:7420<|MERGE_RESOLUTION|>--- conflicted
+++ resolved
@@ -109,22 +109,12 @@
       matrix:
         os: [macos-latest, windows-latest]
     steps:
-<<<<<<< HEAD
-      # https://github.com/sfackler/rust-openssl/issues/1542#issuecomment-1399358351
-      - name: Procure openssl on windows
-        if: runner.os == 'Windows'
-        run: |
-          echo "VCPKG_ROOT=$env:VCPKG_INSTALLATION_ROOT" | Out-File -FilePath $env:GITHUB_ENV -Append
-          vcpkg install openssl:x64-windows-static-md
-      - uses: actions/checkout@v3
-=======
       # if your project needs OpenSSL, uncomment this to fix Windows builds.
       - run: echo "VCPKG_ROOT=$env:VCPKG_INSTALLATION_ROOT" | Out-File -FilePath $env:GITHUB_ENV -Append
         if: runner.os == 'Windows'
       - run: vcpkg install openssl:x64-windows-static-md
         if: runner.os == 'Windows'
       - uses: actions/checkout@v4
->>>>>>> cbe8ff5a
         with:
           submodules: true
       - name: Install stable
