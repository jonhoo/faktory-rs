# Run scheduled (rolling) jobs on a nightly basis, as your crate may break independently of any
# given PR. E.g., updates to rust nightly and updates to this crates dependencies. See check.yml for
# information about how the concurrency cancellation and workflow triggering works
permissions:
  contents: read
on:
  push:
    branches: [main]
  pull_request:
  schedule:
    - cron:  '7 7 * * *'
concurrency:
  group: ${{ github.workflow }}-${{ github.head_ref || github.run_id }}
  cancel-in-progress: true
name: rolling
jobs:
  # https://twitter.com/mycoliza/status/1571295690063753218
  nightly:
    runs-on: ubuntu-latest
    name: ubuntu / nightly
    steps:
      - uses: actions/checkout@v4
        with:
          submodules: true
      - name: Install nightly
        uses: dtolnay/rust-toolchain@nightly
      - name: cargo generate-lockfile
        if: hashFiles('Cargo.lock') == ''
        run: cargo generate-lockfile
      - name: cargo test --locked
<<<<<<< HEAD
        uses: actions-rs/cargo@v1
        with:
          command: test
          args: --locked --all-features --all-targets
        env: # set this explicitly so integration tests will run
          FAKTORY_URL: tcp://127.0.0.1:7419
    services:
      faktory:
        image: contribsys/faktory:latest
        ports:
          - 7419:7419
          - 7420:7420
=======
        run: cargo test --locked --all-features --all-targets
>>>>>>> a1369152
  # https://twitter.com/alcuadrado/status/1571291687837732873
  update:
    # This action checks that updating the dependencies of this crate to the latest available that
    # satisfy the versions in Cargo.toml does not break this crate. This is important as consumers
    # of this crate will generally use the latest available crates. This is subject to the standard
    # Cargo semver rules (i.e cargo does not update to a new major version unless explicitly told
    # to).
    runs-on: ubuntu-latest
    name: ubuntu / beta / updated
    # There's no point running this if no Cargo.lock was checked in in the first place, since we'd
    # just redo what happened in the regular test job. Unfortunately, hashFiles only works in if on
    # steps, so we repeat it.
    steps:
      - uses: actions/checkout@v4
        with:
          submodules: true
      - name: Install beta
        if: hashFiles('Cargo.lock') != ''
        uses: dtolnay/rust-toolchain@beta
      - name: cargo update
        if: hashFiles('Cargo.lock') != ''
        run: cargo update
      - name: cargo test
        if: hashFiles('Cargo.lock') != ''
        run: cargo test --locked --all-features --all-targets
        env:
          # set this explicitly so integration tests will run
          FAKTORY_URL: tcp://127.0.0.1:7419
          RUSTFLAGS: -D deprecated
    services:
      faktory:
        image: contribsys/faktory:latest
        ports:
          - 7419:7419
          - 7420:7420<|MERGE_RESOLUTION|>--- conflicted
+++ resolved
@@ -28,11 +28,7 @@
         if: hashFiles('Cargo.lock') == ''
         run: cargo generate-lockfile
       - name: cargo test --locked
-<<<<<<< HEAD
-        uses: actions-rs/cargo@v1
-        with:
-          command: test
-          args: --locked --all-features --all-targets
+        run: cargo test --locked --all-features --all-targets
         env: # set this explicitly so integration tests will run
           FAKTORY_URL: tcp://127.0.0.1:7419
     services:
@@ -41,9 +37,6 @@
         ports:
           - 7419:7419
           - 7420:7420
-=======
-        run: cargo test --locked --all-features --all-targets
->>>>>>> a1369152
   # https://twitter.com/alcuadrado/status/1571291687837732873
   update:
     # This action checks that updating the dependencies of this crate to the latest available that
