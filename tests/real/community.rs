--- conflicted
+++ resolved
@@ -1,13 +1,8 @@
 use crate::skip_check;
-<<<<<<< HEAD
-use faktory::{Client, Job, JobBuilder, JobId, WorkerBuilder, WorkerId};
-use serde_json::Value;
-use std::{future::Future, io, sync};
-=======
 use faktory::{Client, Job, JobBuilder, JobId, Worker, WorkerBuilder, WorkerId};
 use serde_json::Value;
+use std::future::Future;
 use std::{io, sync};
->>>>>>> eac95453
 
 #[tokio::test(flavor = "multi_thread")]
 async fn hello_client() {
@@ -18,29 +13,6 @@
 
 #[tokio::test(flavor = "multi_thread")]
 async fn hello_worker() {
-<<<<<<< HEAD
-    skip_check!();
-    let w = WorkerBuilder::<io::Error>::default()
-        .hostname("tester".to_string())
-        .labels(vec!["foo".to_string(), "bar".to_string()])
-        .register_fn("never_called", |_| async move { unreachable!() })
-        .connect(None)
-        .await
-        .unwrap();
-    drop(w);
-}
-
-#[tokio::test(flavor = "multi_thread")]
-async fn enqueue_job() {
-    skip_check!();
-    let mut p = Client::connect(None).await.unwrap();
-    p.enqueue(JobBuilder::new("order").build()).await.unwrap();
-}
-
-#[tokio::test(flavor = "multi_thread")]
-async fn roundtrip() {
-    skip_check!();
-=======
     skip_check!();
     let w = Worker::builder::<io::Error>()
         .hostname("tester".to_string())
@@ -62,16 +34,11 @@
 #[tokio::test(flavor = "multi_thread")]
 async fn roundtrip() {
     skip_check!();
->>>>>>> eac95453
 
     let local = "roundtrip";
     let jid = JobId::new("x-job-id-0123456782");
 
-<<<<<<< HEAD
-    let mut worker = WorkerBuilder::default()
-=======
     let mut worker = Worker::builder()
->>>>>>> eac95453
         .labels(vec!["rust".into(), local.into()])
         .workers(1)
         .wid(WorkerId::random())
@@ -323,16 +290,6 @@
     assert!(j.args().len() != 0);
     Ok(eprintln!("{:?}", j))
 }
-<<<<<<< HEAD
-
-#[tokio::test(flavor = "multi_thread")]
-async fn test_jobs_created_with_builder() {
-    skip_check!();
-
-    // prepare a client and a worker:
-    let mut cl = Client::connect(None).await.unwrap();
-    let mut w = WorkerBuilder::default()
-=======
 
 #[tokio::test(flavor = "multi_thread")]
 async fn test_jobs_created_with_builder() {
@@ -341,7 +298,6 @@
     // prepare a client and a worker:
     let mut cl = Client::connect(None).await.unwrap();
     let mut w = Worker::builder()
->>>>>>> eac95453
         .register_fn("rebuild_index", assert_args_empty)
         .register_fn("register_order", assert_args_not_empty)
         .connect(None)
