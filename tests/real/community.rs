<<<<<<< HEAD
use crate::skip_check;
use faktory::{Client, Job, JobBuilder, JobId, RunCeaseReason, Worker, WorkerBuilder, WorkerId};
use serde_json::Value;
use std::time::Duration;
use std::{io, sync};
use tokio_util::sync::CancellationToken;
=======
use crate::{assert_gte, skip_check};
use faktory::{Client, Job, JobBuilder, JobId, Worker, WorkerBuilder, WorkerId};
use serde_json::Value;
use std::{io, sync, time::Duration};
use tokio::time as tokio_time;
>>>>>>> 0df8659a

#[tokio::test(flavor = "multi_thread")]
async fn hello_client() {
    skip_check!();
    let p = Client::connect(None).await.unwrap();
    drop(p);
}

#[tokio::test(flavor = "multi_thread")]
async fn hello_worker() {
    skip_check!();
    let w = Worker::builder::<io::Error>()
        .hostname("tester".to_string())
        .labels(vec!["foo".to_string(), "bar".to_string()])
        .register_fn("never_called", |_| async move { unreachable!() })
        .connect(None)
        .await
        .unwrap();
    drop(w);
}

#[tokio::test(flavor = "multi_thread")]
async fn enqueue_job() {
    skip_check!();
    let mut p = Client::connect(None).await.unwrap();
    p.enqueue(JobBuilder::new("order").build()).await.unwrap();
}

#[tokio::test(flavor = "multi_thread")]
async fn roundtrip() {
    skip_check!();

    let local = "roundtrip";
    let jid = JobId::new("x-job-id-0123456782");

    let mut worker = Worker::builder()
        .labels(vec!["rust".into(), local.into()])
        .workers(1)
        .wid(WorkerId::random())
        .register_fn("order", move |job| async move {
            assert_eq!(job.kind(), "order");
            assert_eq!(job.queue, local);
            assert_eq!(job.args(), &[Value::from("ISBN-13:9781718501850")]);
            Ok::<(), io::Error>(())
        })
        .register_fn("image", |_| async move { unreachable!() })
        .connect(None)
        .await
        .unwrap();

    let mut client = Client::connect(None).await.unwrap();
    client
        .enqueue(
            JobBuilder::new("order")
                .jid(jid)
                .args(vec!["ISBN-13:9781718501850"])
                .queue(local)
                .build(),
        )
        .await
        .unwrap();
    let had_one = worker.run_one(0, &[local]).await.unwrap();
    assert!(had_one);

    let drained = !worker.run_one(0, &[local]).await.unwrap();
    assert!(drained);
}

#[tokio::test(flavor = "multi_thread")]
async fn server_state() {
    skip_check!();

    let local = "server_state";

    // prepare a worker
    let mut w = WorkerBuilder::default()
        .register_fn(local, move |_| async move { Ok::<(), io::Error>(()) })
        .connect(None)
        .await
        .unwrap();

    // prepare a producing client
    let mut client = Client::connect(None).await.unwrap();

    // examine server state before pushing anything
    let server_state = client.current_info().await.unwrap();
    // the Faktory release we are writing bindings and testing
    // against is at least "1.8.0"
    assert_eq!(server_state.server.version.major, 1);
    assert_gte!(server_state.server.version.minor, 8);
    assert!(server_state.data.queues.get(local).is_none());
    // the following two assertions are not super-helpful but
    // there is not much info we can make meaningful assetions on anyhow
    // (like memusage, server description string, version, etc.)
    assert_gte!(
        server_state.server.connections,
        2,
        "{}",
        server_state.server.connections
    ); // at least two clients from the current test
    assert_ne!(server_state.server.uptime.as_secs(), 0); // if IPC is happenning, this should hold :)

    // push 1 job
    client
        .enqueue(
            JobBuilder::new(local)
                .args(vec!["abc"])
                .queue(local)
                .build(),
        )
        .await
        .unwrap();

    // let's give Faktory a second to get updated
    tokio_time::sleep(Duration::from_secs(1)).await;

    // we only pushed 1 job on this queue
    let server_state = client.current_info().await.unwrap();
    assert_eq!(*server_state.data.queues.get(local).unwrap(), 1);

    // It is tempting to make an assertion like `total enqueued this time >= total enqueued last time + 1`,
    // but since we've got a server shared among numerous tests that are running in parallel, this
    // assertion will not always work (though it will be true in the majority of test runs). Imagine
    // a situation where between our last asking for server data state and now they have consumed all
    // the pending jobs in _other_ queues. This is highly unlikely, but _is_ possible. So the only
    // more or less guaranteed thing is that there is one pending job in our _local_ queue. It is "more or less"
    // because another test _may_ still push onto and consume from this queue if we copypasta this test's
    // contents and forget to update the local queue name, i.e. do not guarantee isolation at the queues level.
    assert_gte!(
        server_state.data.total_enqueued,
        1,
        "`total_enqueued` equals {} which is not greater than or equal to {}",
        server_state.data.total_enqueued,
        1
    );
    // Similar to the case above, we may want to assert `number of queues this time >= number of queues last time + 1`,
    // but it may not always hold, due to the fact that there is a `remove_queue` operation and if they
    // use it in other tests as a clean-up phase (just like we are doing at the end of this test),
    // the `server_state.data.total_queues` may reach `1`, meaning only our local queue is left.
    assert_gte!(
        server_state.data.total_queues,
        1,
        "`total_queues` equals {} which is not greater than or equal to {}",
        server_state.data.total_queues,
        1
    );

    // let's know consume that job ...
    assert!(w.run_one(0, &[local]).await.unwrap());

    // ... and verify the queue has got 0 pending jobs
    //
    // NB! If this is not passing locally, make sure to launch a fresh Faktory container,
    // because if you have not pruned its volume the Faktory will still keep the queue name
    // as registered.
    // But generally, we are performing a clean-up by consuming the jobs from the local queue/
    // and then deleting the queue programmatically, so there is normally no need to prune docker
    // volumes to perform the next test run. Also note that on CI we are always starting a-fresh.
    let server_state = client.current_info().await.unwrap();
    assert_eq!(*server_state.data.queues.get(local).unwrap(), 0);
    // `total_processed` should be at least +1 job from last read
    assert_gte!(
        server_state.data.total_processed,
        1,
        "{}",
        server_state.data.total_processed
    );

    client.queue_remove(&[local]).await.unwrap();
    assert!(client
        .current_info()
        .await
        .unwrap()
        .data
        .queues
        .get(local)
        .is_none());
}

#[tokio::test(flavor = "multi_thread")]
async fn multi() {
    skip_check!();
    let local = "multi_async";

    let (tx, rx) = sync::mpsc::channel();
    let tx = sync::Arc::new(sync::Mutex::new(tx));

    let mut w = WorkerBuilder::default()
        .hostname("tester".to_string())
        .wid(WorkerId::new(local))
        .register_fn(local, move |j| {
            let tx = sync::Arc::clone(&tx);
            Box::pin(async move {
                tx.lock().unwrap().send(j).unwrap();
                Ok::<(), io::Error>(())
            })
        })
        .connect(None)
        .await
        .unwrap();

    let mut p = Client::connect(None).await.unwrap();
    p.enqueue(Job::new(local, vec![Value::from(1), Value::from("foo")]).on_queue(local))
        .await
        .unwrap();
    p.enqueue(Job::new(local, vec![Value::from(2), Value::from("bar")]).on_queue(local))
        .await
        .unwrap();

    w.run_one(0, &[local]).await.unwrap();
    let job = rx.recv().unwrap();
    assert_eq!(job.queue, local);
    assert_eq!(job.kind(), local);
    assert_eq!(job.args(), &[Value::from(1), Value::from("foo")]);

    w.run_one(0, &[local]).await.unwrap();
    let job = rx.recv().unwrap();
    assert_eq!(job.queue, local);
    assert_eq!(job.kind(), local);
    assert_eq!(job.args(), &[Value::from(2), Value::from("bar")]);
}

#[tokio::test(flavor = "multi_thread")]
async fn fail() {
    skip_check!();
    let local = "fail";

    let (tx, rx) = sync::mpsc::channel();
    let tx = sync::Arc::new(sync::Mutex::new(tx));

    let mut w = WorkerBuilder::default()
        .hostname("tester".to_string())
        .wid(WorkerId::new(local))
        .register_fn(local, move |j| {
            let tx = sync::Arc::clone(&tx);
            Box::pin(async move {
                tx.lock().unwrap().send(j).unwrap();
                Err(io::Error::new(io::ErrorKind::Other, "nope"))
            })
        })
        .connect(None)
        .await
        .unwrap();

    let mut p = Client::connect(None).await.unwrap();

    // note that *enqueueing* the jobs didn't fail!
    p.enqueue(Job::new(local, vec![Value::from(1), Value::from("foo")]).on_queue(local))
        .await
        .unwrap();
    p.enqueue(Job::new(local, vec![Value::from(2), Value::from("bar")]).on_queue(local))
        .await
        .unwrap();

    w.run_one(0, &[local]).await.unwrap();
    w.run_one(0, &[local]).await.unwrap();
    drop(w);
    assert_eq!(rx.into_iter().take(2).count(), 2);
}

#[tokio::test(flavor = "multi_thread")]
async fn queue_control_actions() {
    skip_check!();

    let local_1 = "queue_control_pause_and_resume_1";
    let local_2 = "queue_control_pause_and_resume_2";

    let (tx, rx) = sync::mpsc::channel();
    let tx_1 = sync::Arc::new(sync::Mutex::new(tx));
    let tx_2 = sync::Arc::clone(&tx_1);

    let mut worker = WorkerBuilder::default()
        .hostname("tester".to_string())
        .wid(WorkerId::new(local_1))
        .register_fn(local_1, move |_job| {
            let tx = sync::Arc::clone(&tx_1);
            Box::pin(async move { tx.lock().unwrap().send(true) })
        })
        .register_fn(local_2, move |_job| {
            let tx = sync::Arc::clone(&tx_2);
            Box::pin(async move { tx.lock().unwrap().send(true) })
        })
        .connect(None)
        .await
        .unwrap();

    let mut client = Client::connect(None).await.unwrap();

    // enqueue three jobs
    client
        .enqueue_many([
            Job::new(local_1, vec![Value::from(1)]).on_queue(local_1),
            Job::new(local_1, vec![Value::from(1)]).on_queue(local_1),
            Job::new(local_1, vec![Value::from(1)]).on_queue(local_1),
        ])
        .await
        .unwrap();

    // pause the queue
    client.queue_pause(&[local_1]).await.unwrap();

    // try to consume from that queue
    let had_job = worker.run_one(0, &[local_1]).await.unwrap();
    assert!(!had_job);
    let worker_executed = rx.try_recv().is_ok();
    assert!(!worker_executed);

    // resume that queue and ...
    client.queue_resume(&[local_1]).await.unwrap();

    // ... be able to consume from it
    let had_job = worker.run_one(0, &[local_1]).await.unwrap();
    assert!(had_job);
    let worker_executed = rx.try_recv().is_ok();
    assert!(worker_executed);

    // push two jobs on the other queue (reminder: we got two jobs
    // remaining on the first queue):
    client
        .enqueue_many([
            Job::new(local_2, vec![Value::from(1)]).on_queue(local_2),
            Job::new(local_2, vec![Value::from(1)]).on_queue(local_2),
        ])
        .await
        .unwrap();

    // pause both queues the queues
    client.queue_pause(&[local_1, local_2]).await.unwrap();

    // try to consume from them
    assert!(!worker.run_one(0, &[local_1]).await.unwrap());
    assert!(!worker.run_one(0, &[local_2]).await.unwrap());
    assert!(!rx.try_recv().is_ok());

    // now, resume the queues and ...
    client.queue_resume(&[local_1, local_2]).await.unwrap();

    // ... be able to consume from both of them
    assert!(worker.run_one(0, &[local_1]).await.unwrap());
    assert!(rx.try_recv().is_ok());
    assert!(worker.run_one(0, &[local_2]).await.unwrap());
    assert!(rx.try_recv().is_ok());

    // let's inspect the sever state
    let server_state = client.current_info().await.unwrap();
    let queues = &server_state.data.queues;
    assert_eq!(*queues.get(local_1).unwrap(), 1); // 1 job remaining
    assert_eq!(*queues.get(local_2).unwrap(), 1); // also 1 job remaining

    // let's now remove the queues
    client.queue_remove(&[local_1, local_2]).await.unwrap();

    // though there _was_ a job in each queue, consuming from
    // the removed queues will not yield anything
    assert!(!worker.run_one(0, &[local_1]).await.unwrap());
    assert!(!worker.run_one(0, &[local_2]).await.unwrap());
    assert!(!rx.try_recv().is_ok());

    // let's inspect the sever state again
    let server_state = client.current_info().await.unwrap();
    let queues = &server_state.data.queues;
    // our queue are not even mentioned in the server report:
    assert!(queues.get(local_1).is_none());
    assert!(queues.get(local_2).is_none());
}

// Run the following test with:
// FAKTORY_URL=tcp://127.0.0.1:7419 cargo test --locked --all-features --all-targets queue_control_actions_wildcard -- --include-ignored
#[tokio::test(flavor = "multi_thread")]
#[ignore = "this test requires a dedicated test run since the commands being tested will affect all queues on the Faktory server"]
async fn queue_control_actions_wildcard() {
    skip_check!();

    let local_1 = "queue_control_wildcard_1";
    let local_2 = "queue_control_wildcard_2";

    let (tx, rx) = sync::mpsc::channel();
    let tx_1 = sync::Arc::new(sync::Mutex::new(tx));
    let tx_2 = sync::Arc::clone(&tx_1);

    let mut worker = WorkerBuilder::default()
        .hostname("tester".to_string())
        .wid(WorkerId::new(local_1))
        .register_fn(local_1, move |_job| {
            let tx = sync::Arc::clone(&tx_1);
            Box::pin(async move { tx.lock().unwrap().send(true) })
        })
        .register_fn(local_2, move |_job| {
            let tx = sync::Arc::clone(&tx_2);
            Box::pin(async move { tx.lock().unwrap().send(true) })
        })
        .connect(None)
        .await
        .unwrap();

    let mut client = Client::connect(None).await.unwrap();

    // enqueue two jobs on each queue
    client
        .enqueue_many([
            Job::new(local_1, vec![Value::from(1)]).on_queue(local_1),
            Job::new(local_1, vec![Value::from(1)]).on_queue(local_1),
            Job::new(local_2, vec![Value::from(1)]).on_queue(local_2),
            Job::new(local_2, vec![Value::from(1)]).on_queue(local_2),
        ])
        .await
        .unwrap();

    // pause all queues the queues
    client.queue_pause_all().await.unwrap();

    // try to consume from queues
    assert!(!worker.run_one(0, &[local_1]).await.unwrap());
    assert!(!worker.run_one(0, &[local_2]).await.unwrap());
    assert!(!rx.try_recv().is_ok());

    // now, resume all the queues and ...
    client.queue_resume_all().await.unwrap();

    // ... be able to consume from both of them
    assert!(worker.run_one(0, &[local_1]).await.unwrap());
    assert!(rx.try_recv().is_ok());
    assert!(worker.run_one(0, &[local_2]).await.unwrap());
    assert!(rx.try_recv().is_ok());

    // let's inspect the sever state
    let server_state = client.current_info().await.unwrap();
    let queues = &server_state.data.queues;
    assert_eq!(*queues.get(local_1).unwrap(), 1); // 1 job remaining
    assert_eq!(*queues.get(local_2).unwrap(), 1); // also 1 job remaining

    // let's now remove all the queues
    client.queue_remove_all().await.unwrap();

    // though there _was_ a job in each queue, consuming from
    // the removed queues will not yield anything
    assert!(!worker.run_one(0, &[local_1]).await.unwrap());
    assert!(!worker.run_one(0, &[local_2]).await.unwrap());
    assert!(!rx.try_recv().is_ok());

    // let's inspect the sever state again
    let server_state = client.current_info().await.unwrap();
    let queues = &server_state.data.queues;
    // our queue are not even mentioned in the server report:
    assert!(queues.get(local_1).is_none());
    assert!(queues.get(local_2).is_none());
}

#[tokio::test(flavor = "multi_thread")]
async fn test_jobs_pushed_in_bulk() {
    skip_check!();

    let local_1 = "test_jobs_pushed_in_bulk_1";
    let local_2 = "test_jobs_pushed_in_bulk_2";
    let local_3 = "test_jobs_pushed_in_bulk_3";
    let local_4 = "test_jobs_pushed_in_bulk_4";

    let mut p = Client::connect(None).await.unwrap();
    let (enqueued_count, errors) = p
        .enqueue_many(vec![
            Job::builder("common").queue(local_1).build(),
            Job::builder("common").queue(local_2).build(),
            Job::builder("special").queue(local_2).build(),
        ])
        .await
        .unwrap();
    assert_eq!(enqueued_count, 3);
    assert!(errors.is_none()); // error-free

    // From the Faktory source code, we know that:
    // 1) job ID should be at least 8 chars long string; NB! Should be taken in account when introducing `Jid` new type;
    // 2) jobtype should be a non-empty string;
    // 3) job cannot be reserved for more than 86400 days;
    // ref: https://github.com/contribsys/faktory/blob/main/manager/manager.go#L192-L203
    // Let's break these rules:

    let (enqueued_count, errors) = p
        .enqueue_many([
            Job::builder("broken")
                .jid(JobId::new("short"))
                .queue(local_3)
                .build(), // jid.len() < 8
            Job::builder("") // empty string jobtype
                .jid(JobId::new("3sZCbdp8e9WX__0"))
                .queue(local_3)
                .build(),
            Job::builder("broken")
                .jid(JobId::new("3sZCbdp8e9WX__1"))
                .queue(local_3)
                .reserve_for(864001) // reserve_for exceeded
                .build(),
            // plus some valid ones:
            Job::builder("very_special").queue(local_4).build(),
            Job::builder("very_special").queue(local_4).build(),
        ])
        .await
        .unwrap();

    // 3 out of 5 not enqueued;
    let errors = errors.unwrap();
    assert_eq!(errors.len(), 3);
    assert_eq!(
        errors.get("short").unwrap(),
        "jobs must have a reasonable jid parameter"
    );
    assert_eq!(
        errors.get("3sZCbdp8e9WX__0").unwrap(),
        "jobs must have a jobtype parameter"
    );
    assert_eq!(
        errors.get("3sZCbdp8e9WX__1").unwrap(),
        "jobs cannot be reserved for more than one day"
    );

    assert_eq!(enqueued_count, 2);
    // Let's check that the two well-formatted jobs
    // have _really_ been enqueued, i.e. that `enqueue_many`
    // is not an  all-or-nothing operation:
    let mut c = WorkerBuilder::default()
        .hostname("tester".to_string())
        .wid(WorkerId::new(local_3))
        .register_fn("very_special", move |_job| async {
            Ok::<(), io::Error>(())
        })
        .register_fn("broken", move |_job| async { Ok::<(), io::Error>(()) })
        .connect(None)
        .await
        .unwrap();

    // we targeted "very_special" jobs to "local_4" queue
    assert!(c.run_one(0, &[local_4]).await.unwrap());
    assert!(c.run_one(0, &[local_4]).await.unwrap());
    assert!(!c.run_one(0, &[local_4]).await.unwrap()); // drained

    // also let's check that the 'broken' jobs have NOT been enqueued,
    // reminder: we target the broken jobs to "local_3" queue
    assert!(!c.run_one(0, &[local_3]).await.unwrap()); // empty
}

async fn assert_args_empty(j: Job) -> io::Result<()> {
    assert!(j.args().is_empty());
    Ok(eprintln!("{:?}", j))
}

async fn assert_args_not_empty(j: Job) -> io::Result<()> {
    assert!(j.args().len() != 0);
    Ok(eprintln!("{:?}", j))
}

#[tokio::test(flavor = "multi_thread")]
async fn test_jobs_created_with_builder() {
    skip_check!();

    // prepare a client and a worker:
    let mut cl = Client::connect(None).await.unwrap();
    let mut w = Worker::builder()
        .register_fn("rebuild_index", assert_args_empty)
        .register_fn("register_order", assert_args_not_empty)
        .connect(None)
        .await
        .unwrap();

    // prepare some jobs with JobBuilder:
    let job1 = JobBuilder::new("rebuild_index")
        .queue("test_jobs_created_with_builder_0")
        .build();

    let job2 = Job::builder("register_order")
        .args(vec!["ISBN-13:9781718501850"])
        .queue("test_jobs_created_with_builder_1")
        .build();

    let mut job3 = Job::new("register_order", vec!["ISBN-13:9781718501850"]);
    job3.queue = "test_jobs_created_with_builder_1".to_string();

    // enqueue ...
    cl.enqueue(job1).await.unwrap();
    cl.enqueue(job2).await.unwrap();
    cl.enqueue(job3).await.unwrap();

    // ... and execute:
    let had_job = w
        .run_one(0, &["test_jobs_created_with_builder_0"])
        .await
        .unwrap();
    assert!(had_job);

    let had_job = w
        .run_one(0, &["test_jobs_created_with_builder_1"])
        .await
        .unwrap();
    assert!(had_job);

    let had_job = w
        .run_one(0, &["test_jobs_created_with_builder_1"])
        .await
        .unwrap();
    assert!(had_job);
}

<<<<<<< HEAD
use std::future::Future;
use std::pin::Pin;
use tokio::sync::mpsc;
fn process_hard_task(
    sender: sync::Arc<mpsc::Sender<bool>>,
) -> Box<
    dyn Fn(Job) -> Pin<Box<dyn Future<Output = Result<(), io::Error>> + Send>>
        + Send
        + Sync
        + 'static,
> {
    return Box::new(move |j: Job| {
        let sender = sync::Arc::clone(&sender);
        Box::pin(async move {
            let complexity = j.args()[0].as_u64().unwrap();
            sender.send(true).await.unwrap(); // inform that we are now starting to process the job
            tokio::time::sleep(tokio::time::Duration::from_millis(complexity)).await;
            Ok::<(), io::Error>(())
        })
    });
}

#[tokio::test(flavor = "multi_thread")]
async fn test_shutdown_signals_handling() {
    skip_check!();

    let qname = "test_shutdown_signals_handling";
    let jkind = "heavy";
    let shutdown_timeout = Duration::from_millis(500);

    // get a client and a job to enqueue
    let mut cl = Client::connect(None).await.unwrap();
    let j = JobBuilder::new(jkind)
        .queue(qname)
        // task will be being processed for at least 1 second
        .args(vec![1000])
        .build();

    let (tx, mut rx_for_test_purposes) = tokio::sync::mpsc::channel::<bool>(1);
    let tx = sync::Arc::new(tx);

    // create a token
    let token = CancellationToken::new();
    let child_token = token.child_token();

    // create a signalling future
    let signal = async move { child_token.cancelled().await };

    // get a connected worker
    let mut w = WorkerBuilder::default()
        .with_graceful_shutdown(signal)
        .shutdown_timeout(shutdown_timeout)
        .register_fn(jkind, process_hard_task(tx))
=======
// It is generally not ok to mix blocking and not blocking tasks,
// we are doing so in this test simply to demonstrate it is _possible_.
#[tokio::test(flavor = "multi_thread")]
async fn test_jobs_with_blocking_handlers() {
    skip_check!();

    let local = "test_jobs_with_blocking_handlers";

    let mut w = Worker::builder()
        .register_blocking_fn("cpu_intensive", |_j| {
            // Imagine some compute heavy operations:serializing, sorting, matrix multiplication, etc.
            std::thread::sleep(Duration::from_millis(1000));
            Ok::<(), io::Error>(())
        })
        .register_fn("io_intensive", |_j| async move {
            // Imagine fetching data for this user from various origins,
            // updating an entry on them in the database, and then sending them
            // an email and pushing a follow-up task on the Faktory queue
            tokio::time::sleep(Duration::from_millis(100)).await;
            Ok::<(), io::Error>(())
        })
        .register_fn(
            "general_workload",
            |_j| async move { Ok::<(), io::Error>(()) },
        )
        .connect(None)
        .await
        .unwrap();

    Client::connect(None)
        .await
        .unwrap()
        .enqueue_many([
            Job::builder("cpu_intensive").queue(local).build(),
            Job::builder("io_intensive").queue(local).build(),
            Job::builder("general_workload").queue(local).build(),
        ])
        .await
        .unwrap();

    for _ in 0..2 {
        assert!(w.run_one(0, &[local]).await.unwrap());
    }
}

#[tokio::test(flavor = "multi_thread")]
async fn test_panic_in_handler() {
    skip_check!();

    let local = "test_panic_in_handler";

    let mut w = Worker::builder::<io::Error>()
        .register_blocking_fn("panic", |_j| {
            panic!("Panic inside the handler...");
        })
>>>>>>> 0df8659a
        .connect(None)
        .await
        .unwrap();

<<<<<<< HEAD
    // start consuming
    let jh = tokio::spawn(async move { w.run(&[qname]).await });

    // enqueue the job and wait for a message from the handler and ...
    cl.enqueue(j).await.unwrap();
    rx_for_test_purposes.recv().await;

    // ... immediately signal to return control
    token.cancel();

    // one worker was processing a task when we interrupted it
    let (cease_reason, nrunning) = jh.await.expect("joined ok").unwrap();
    assert_eq!(cease_reason, RunCeaseReason::CancelSignal);
    assert_eq!(nrunning, 1);
=======
    Client::connect(None)
        .await
        .unwrap()
        .enqueue(Job::builder("panic").queue(local).build())
        .await
        .unwrap();

    // we _did_ consume and process the job, the processing result itself though
    // was a failure; however, a panic in the handler was "intercepted" and communicated
    // to the Faktory server via the FAIL command
    assert!(w.run_one(0, &[local]).await.unwrap());
>>>>>>> 0df8659a
}<|MERGE_RESOLUTION|>--- conflicted
+++ resolved
@@ -1,17 +1,10 @@
-<<<<<<< HEAD
-use crate::skip_check;
+use crate::{assert_gte, skip_check};
 use faktory::{Client, Job, JobBuilder, JobId, RunCeaseReason, Worker, WorkerBuilder, WorkerId};
 use serde_json::Value;
 use std::time::Duration;
-use std::{io, sync};
-use tokio_util::sync::CancellationToken;
-=======
-use crate::{assert_gte, skip_check};
-use faktory::{Client, Job, JobBuilder, JobId, Worker, WorkerBuilder, WorkerId};
-use serde_json::Value;
 use std::{io, sync, time::Duration};
 use tokio::time as tokio_time;
->>>>>>> 0df8659a
+use tokio_util::sync::CancellationToken;
 
 #[tokio::test(flavor = "multi_thread")]
 async fn hello_client() {
@@ -612,7 +605,6 @@
     assert!(had_job);
 }
 
-<<<<<<< HEAD
 use std::future::Future;
 use std::pin::Pin;
 use tokio::sync::mpsc;
@@ -666,9 +658,26 @@
         .with_graceful_shutdown(signal)
         .shutdown_timeout(shutdown_timeout)
         .register_fn(jkind, process_hard_task(tx))
-=======
-// It is generally not ok to mix blocking and not blocking tasks,
-// we are doing so in this test simply to demonstrate it is _possible_.
+        .connect(None)
+        .await
+        .unwrap();
+
+    // start consuming
+    let jh = tokio::spawn(async move { w.run(&[qname]).await });
+
+    // enqueue the job and wait for a message from the handler and ...
+    cl.enqueue(j).await.unwrap();
+    rx_for_test_purposes.recv().await;
+
+    // ... immediately signal to return control
+    token.cancel();
+
+    // one worker was processing a task when we interrupted it
+    let (cease_reason, nrunning) = jh.await.expect("joined ok").unwrap();
+    assert_eq!(cease_reason, RunCeaseReason::CancelSignal);
+    assert_eq!(nrunning, 1);
+}
+
 #[tokio::test(flavor = "multi_thread")]
 async fn test_jobs_with_blocking_handlers() {
     skip_check!();
@@ -722,27 +731,10 @@
         .register_blocking_fn("panic", |_j| {
             panic!("Panic inside the handler...");
         })
->>>>>>> 0df8659a
-        .connect(None)
-        .await
-        .unwrap();
-
-<<<<<<< HEAD
-    // start consuming
-    let jh = tokio::spawn(async move { w.run(&[qname]).await });
-
-    // enqueue the job and wait for a message from the handler and ...
-    cl.enqueue(j).await.unwrap();
-    rx_for_test_purposes.recv().await;
-
-    // ... immediately signal to return control
-    token.cancel();
-
-    // one worker was processing a task when we interrupted it
-    let (cease_reason, nrunning) = jh.await.expect("joined ok").unwrap();
-    assert_eq!(cease_reason, RunCeaseReason::CancelSignal);
-    assert_eq!(nrunning, 1);
-=======
+        .connect(None)
+        .await
+        .unwrap();
+
     Client::connect(None)
         .await
         .unwrap()
@@ -754,5 +746,4 @@
     // was a failure; however, a panic in the handler was "intercepted" and communicated
     // to the Faktory server via the FAIL command
     assert!(w.run_one(0, &[local]).await.unwrap());
->>>>>>> 0df8659a
 }