use crate::skip_check;
use faktory::{Client, Job, JobBuilder, JobId, WorkerBuilder, WorkerId};
use serde_json::Value;
use std::{io, sync};

#[tokio::test(flavor = "multi_thread")]
async fn hello_client() {
    skip_check!();
    let p = Client::connect(None).await.unwrap();
    drop(p);
}

#[tokio::test(flavor = "multi_thread")]
async fn hello_worker() {
    skip_check!();
    let w = WorkerBuilder::<io::Error>::default()
        .hostname("tester".to_string())
        .labels(vec!["foo".to_string(), "bar".to_string()])
        .register_fn("never_called", |_| async move { unreachable!() })
        .connect(None)
        .await
        .unwrap();
    drop(w);
}

#[tokio::test(flavor = "multi_thread")]
async fn enqueue_job() {
    skip_check!();
    let mut p = Client::connect(None).await.unwrap();
    p.enqueue(JobBuilder::new("order").build()).await.unwrap();
}

#[tokio::test(flavor = "multi_thread")]
async fn roundtrip() {
    skip_check!();

    let local = "roundtrip";
    let jid = JobId::new("x-job-id-0123456782");

    let mut worker = WorkerBuilder::default()
        .labels(vec!["rust".into(), local.into()])
        .workers(1)
        .wid(WorkerId::random())
        .register_fn("order", move |job| async move {
            assert_eq!(job.kind(), "order");
            assert_eq!(job.queue, local);
            assert_eq!(job.args(), &[Value::from("ISBN-13:9781718501850")]);
            Ok::<(), io::Error>(())
        })
        .register_fn("image", |_| async move { unreachable!() })
        .connect(None)
        .await
        .unwrap();

    let mut client = Client::connect(None).await.unwrap();
    client
        .enqueue(
            JobBuilder::new("order")
                .jid(jid)
                .args(vec!["ISBN-13:9781718501850"])
                .queue(local)
                .build(),
        )
        .await
        .unwrap();
    let had_one = worker.run_one(0, &[local]).await.unwrap();
    assert!(had_one);

    let drained = !worker.run_one(0, &[local]).await.unwrap();
    assert!(drained);
}

#[tokio::test(flavor = "multi_thread")]
async fn server_state() {
    skip_check!();

    let local = "server_state";

    // prepare a worker
    let mut w = WorkerBuilder::default();
    w.register(local, move |_| async move { Ok::<(), io::Error>(()) });
    let mut w = w.connect(None).await.unwrap();

    // prepare a producing client
    let mut client = Client::connect(None).await.unwrap();

    // examine server state before pushing anything
    let server_state = client.info().await.unwrap();
    assert!(server_state.faktory.queues.get(local).is_none());
    // the following two assertions are not super-helpful but
    // there is not much info we can make meaningful assetions on anyhow
    // (like memusage, server description string, version, etc.)
    assert!(server_state.server.connections >= 2); // at least two clients from the current test
    assert!(server_state.server.uptime > 0); // if IPC is happenning, this should hold :)

    // push 1 job
    client
        .enqueue(
            JobBuilder::new(local)
                .args(vec!["abc"])
                .queue(local)
                .build(),
        )
        .await
        .unwrap();

    // we only pushed 1 job on this queue
    let server_state = client.info().await.unwrap();
    assert_eq!(*server_state.faktory.queues.get(local).unwrap(), 1);
    assert!(server_state.faktory.total_enqueued >= 1); // at least 1 job from this test
    assert!(server_state.faktory.total_queues >= 1); // at least 1 qeueu from this test

    // let's know consume that job ...
    assert!(w.run_one(0, &[local]).await.unwrap());

    // ... and verify the queue has got 0 pending jobs
    //
    // NB! If this is not passing locally, make sure to launch a fresh Faktory container,
    // because if you have not pruned its volume the Faktory will still keep the queue name
    // as registered.
    // But generally, we are performing a clean-up by consuming the jobs from the local queue/
    // and then deleting the queue programmatically, so there is normally no need to prune docker
    // volumes to perform the next test run. Also note that on CI we are always starting a-fresh.
    let server_state = client.info().await.unwrap();
    assert_eq!(*server_state.faktory.queues.get(local).unwrap(), 0);
    assert!(server_state.faktory.total_processed >= 1); // at least 1 job from this test

    client.queue_remove(&[local]).await.unwrap();

    assert!(client
        .info()
        .await
        .unwrap()
        .faktory
        .queues
        .get(local)
        .is_none());
}

#[tokio::test(flavor = "multi_thread")]
async fn multi() {
    skip_check!();
    let local = "multi_async";

    let (tx, rx) = sync::mpsc::channel();
    let tx = sync::Arc::new(sync::Mutex::new(tx));

    let mut w = WorkerBuilder::default()
        .hostname("tester".to_string())
        .wid(WorkerId::new(local))
        .register_fn(local, move |j| {
            let tx = sync::Arc::clone(&tx);
            Box::pin(async move {
                tx.lock().unwrap().send(j).unwrap();
                Ok::<(), io::Error>(())
            })
        })
        .connect(None)
        .await
        .unwrap();

    let mut p = Client::connect(None).await.unwrap();
    p.enqueue(Job::new(local, vec![Value::from(1), Value::from("foo")]).on_queue(local))
        .await
        .unwrap();
    p.enqueue(Job::new(local, vec![Value::from(2), Value::from("bar")]).on_queue(local))
        .await
        .unwrap();

    w.run_one(0, &[local]).await.unwrap();
    let job = rx.recv().unwrap();
    assert_eq!(job.queue, local);
    assert_eq!(job.kind(), local);
    assert_eq!(job.args(), &[Value::from(1), Value::from("foo")]);

    w.run_one(0, &[local]).await.unwrap();
    let job = rx.recv().unwrap();
    assert_eq!(job.queue, local);
    assert_eq!(job.kind(), local);
    assert_eq!(job.args(), &[Value::from(2), Value::from("bar")]);
}

#[tokio::test(flavor = "multi_thread")]
async fn fail() {
    skip_check!();
    let local = "fail";

    let (tx, rx) = sync::mpsc::channel();
    let tx = sync::Arc::new(sync::Mutex::new(tx));

    let mut w = WorkerBuilder::default()
        .hostname("tester".to_string())
        .wid(WorkerId::new(local))
        .register_fn(local, move |j| {
            let tx = sync::Arc::clone(&tx);
            Box::pin(async move {
                tx.lock().unwrap().send(j).unwrap();
                Err(io::Error::new(io::ErrorKind::Other, "nope"))
            })
        })
        .connect(None)
        .await
        .unwrap();

    let mut p = Client::connect(None).await.unwrap();

    // note that *enqueueing* the jobs didn't fail!
    p.enqueue(Job::new(local, vec![Value::from(1), Value::from("foo")]).on_queue(local))
        .await
        .unwrap();
    p.enqueue(Job::new(local, vec![Value::from(2), Value::from("bar")]).on_queue(local))
        .await
        .unwrap();

    w.run_one(0, &[local]).await.unwrap();
    w.run_one(0, &[local]).await.unwrap();
    drop(w);
    assert_eq!(rx.into_iter().take(2).count(), 2);
}

#[tokio::test(flavor = "multi_thread")]
async fn queue_control_actions() {
    skip_check!();

    let local_1 = "queue_control_pause_and_resume_1";
    let local_2 = "queue_control_pause_and_resume_2";

    let (tx, rx) = sync::mpsc::channel();
    let tx = sync::Arc::new(sync::Mutex::new(tx));
<<<<<<< HEAD
    let mut c = WorkerBuilder::default();
    c.hostname("tester".to_string()).wid(local_1.into());
    {
        let tx = sync::Arc::clone(&tx);
        c.register(local_1, move |_job| {
            let tx = sync::Arc::clone(&tx);
            Box::pin(async move { tx.lock().unwrap().send(true) })
        });
    }
    c.register(local_2, move |_job| {
        let tx = sync::Arc::clone(&tx);
        Box::pin(async move { tx.lock().unwrap().send(true) })
    });
=======

    let mut w = WorkerBuilder::default()
        .hostname("tester".to_string())
        .wid(WorkerId::new(local))
        .register_fn(local, move |_job| {
            let tx = sync::Arc::clone(&tx);
            Box::pin(async move { tx.lock().unwrap().send(true) })
        })
        .connect(None)
        .await
        .unwrap();
>>>>>>> 70d40ad3

    let mut worker = c.connect(None).await.unwrap();

    let mut client = Client::connect(None).await.unwrap();

    // enqueue three jobs
    client
        .enqueue_many([
            Job::new(local_1, vec![Value::from(1)]).on_queue(local_1),
            Job::new(local_1, vec![Value::from(1)]).on_queue(local_1),
            Job::new(local_1, vec![Value::from(1)]).on_queue(local_1),
        ])
        .await
        .unwrap();

<<<<<<< HEAD
    // pause the queue
    client.queue_pause(&[local_1]).await.unwrap();

    // try to consume from that queue
    let had_job = worker.run_one(0, &[local_1]).await.unwrap();
=======
    let had_job = w.run_one(0, &[local]).await.unwrap();
>>>>>>> 70d40ad3
    assert!(!had_job);
    let worker_executed = rx.try_recv().is_ok();
    assert!(!worker_executed);

    // resume that queue and ...
    client.queue_resume(&[local_1]).await.unwrap();

<<<<<<< HEAD
    // ... be able to consume from it
    let had_job = worker.run_one(0, &[local_1]).await.unwrap();
=======
    let had_job = w.run_one(0, &[local]).await.unwrap();
>>>>>>> 70d40ad3
    assert!(had_job);
    let worker_executed = rx.try_recv().is_ok();
    assert!(worker_executed);

    // push two jobs on the other queue (reminder: we got two jobs
    // remaining on the first queue):
    client
        .enqueue_many([
            Job::new(local_2, vec![Value::from(1)]).on_queue(local_2),
            Job::new(local_2, vec![Value::from(1)]).on_queue(local_2),
        ])
        .await
        .unwrap();

    // pause both queues the queues
    client.queue_pause(&[local_1, local_2]).await.unwrap();

    // try to consume from them
    assert!(!worker.run_one(0, &[local_1]).await.unwrap());
    assert!(!worker.run_one(0, &[local_2]).await.unwrap());
    assert!(!rx.try_recv().is_ok());

    // now, resume the queues and ...
    client.queue_resume(&[local_1, local_2]).await.unwrap();

    // ... be able to consume from both of them
    assert!(worker.run_one(0, &[local_1]).await.unwrap());
    assert!(rx.try_recv().is_ok());
    assert!(worker.run_one(0, &[local_2]).await.unwrap());
    assert!(rx.try_recv().is_ok());

    // let's inspect the sever state
    let server_state = client.info().await.unwrap();
    let queues = &server_state.faktory.queues;
    assert_eq!(*queues.get(local_1).unwrap(), 1); // 1 job remaining
    assert_eq!(*queues.get(local_2).unwrap(), 1); // also 1 job remaining

    // let's now remove the queues
    client.queue_remove(&[local_1, local_2]).await.unwrap();

    // though there _was_ a job in each queue, consuming from
    // the removed queues will not yield anything
    assert!(!worker.run_one(0, &[local_1]).await.unwrap());
    assert!(!worker.run_one(0, &[local_2]).await.unwrap());
    assert!(!rx.try_recv().is_ok());

    // let's inspect the sever state again
    let server_state = client.info().await.unwrap();
    let queues = &server_state.faktory.queues;
    // our queue are not even mentioned in the server report:
    assert!(queues.get(local_1).is_none());
    assert!(queues.get(local_2).is_none());
}

// Run the following test with:
// FAKTORY_URL=tcp://127.0.0.1:7419 cargo test --locked --all-features --all-targets queue_control_actions_wildcard -- --include-ignored
#[tokio::test(flavor = "multi_thread")]
#[ignore = "this test requires a dedicated test run since the commands affect all queues on the Faktory server"]
async fn queue_control_actions_wildcard() {
    skip_check!();

    let local_1 = "queue_control_wildcard_1";
    let local_2 = "queue_control_wildcard_2";

    let (tx, rx) = sync::mpsc::channel();
    let tx = sync::Arc::new(sync::Mutex::new(tx));
    let mut c = WorkerBuilder::default();
    c.hostname("tester".to_string()).wid(local_1.into());
    {
        let tx = sync::Arc::clone(&tx);
        c.register(local_1, move |_job| {
            let tx = sync::Arc::clone(&tx);
            Box::pin(async move { tx.lock().unwrap().send(true) })
        });
    }
    c.register(local_2, move |_job| {
        let tx = sync::Arc::clone(&tx);
        Box::pin(async move { tx.lock().unwrap().send(true) })
    });

    let mut worker = c.connect(None).await.unwrap();

    let mut client = Client::connect(None).await.unwrap();

    // enqueue two jobs on each queue
    client
        .enqueue_many([
            Job::new(local_1, vec![Value::from(1)]).on_queue(local_1),
            Job::new(local_1, vec![Value::from(1)]).on_queue(local_1),
            Job::new(local_2, vec![Value::from(1)]).on_queue(local_2),
            Job::new(local_2, vec![Value::from(1)]).on_queue(local_2),
        ])
        .await
        .unwrap();

    // pause all queues the queues
    client.queue_pause_all().await.unwrap();

    // try to consume from queues
    assert!(!worker.run_one(0, &[local_1]).await.unwrap());
    assert!(!worker.run_one(0, &[local_2]).await.unwrap());
    assert!(!rx.try_recv().is_ok());

    // now, resume all the queues and ...
    client.queue_resume_all().await.unwrap();

    // ... be able to consume from both of them
    assert!(worker.run_one(0, &[local_1]).await.unwrap());
    assert!(rx.try_recv().is_ok());
    assert!(worker.run_one(0, &[local_2]).await.unwrap());
    assert!(rx.try_recv().is_ok());

    // let's inspect the sever state
    let server_state = client.info().await.unwrap();
    let queues = &server_state.faktory.queues;
    assert_eq!(*queues.get(local_1).unwrap(), 1); // 1 job remaining
    assert_eq!(*queues.get(local_2).unwrap(), 1); // also 1 job remaining

    // let's now remove all the queues
    client.queue_remove_all().await.unwrap();

    // though there _was_ a job in each queue, consuming from
    // the removed queues will not yield anything
    assert!(!worker.run_one(0, &[local_1]).await.unwrap());
    assert!(!worker.run_one(0, &[local_2]).await.unwrap());
    assert!(!rx.try_recv().is_ok());

    // let's inspect the sever state again
    let server_state = client.info().await.unwrap();
    let queues = &server_state.faktory.queues;
    // our queue are not even mentioned in the server report:
    assert!(queues.get(local_1).is_none());
    assert!(queues.get(local_2).is_none());
}

#[tokio::test(flavor = "multi_thread")]
async fn test_jobs_pushed_in_bulk() {
    skip_check!();

    let local_1 = "test_jobs_pushed_in_bulk_1";
    let local_2 = "test_jobs_pushed_in_bulk_2";
    let local_3 = "test_jobs_pushed_in_bulk_3";
    let local_4 = "test_jobs_pushed_in_bulk_4";

    let mut p = Client::connect(None).await.unwrap();
    let (enqueued_count, errors) = p
        .enqueue_many(vec![
            Job::builder("common").queue(local_1).build(),
            Job::builder("common").queue(local_2).build(),
            Job::builder("special").queue(local_2).build(),
        ])
        .await
        .unwrap();
    assert_eq!(enqueued_count, 3);
    assert!(errors.is_none()); // error-free

    // From the Faktory source code, we know that:
    // 1) job ID should be at least 8 chars long string; NB! Should be taken in account when introducing `Jid` new type;
    // 2) jobtype should be a non-empty string;
    // 3) job cannot be reserved for more than 86400 days;
    // ref: https://github.com/contribsys/faktory/blob/main/manager/manager.go#L192-L203
    // Let's break these rules:

    let (enqueued_count, errors) = p
        .enqueue_many([
            Job::builder("broken")
                .jid(JobId::new("short"))
                .queue(local_3)
                .build(), // jid.len() < 8
            Job::builder("") // empty string jobtype
                .jid(JobId::new("3sZCbdp8e9WX__0"))
                .queue(local_3)
                .build(),
            Job::builder("broken")
                .jid(JobId::new("3sZCbdp8e9WX__1"))
                .queue(local_3)
                .reserve_for(864001) // reserve_for exceeded
                .build(),
            // plus some valid ones:
            Job::builder("very_special").queue(local_4).build(),
            Job::builder("very_special").queue(local_4).build(),
        ])
        .await
        .unwrap();

    // 3 out of 5 not enqueued;
    let errors = errors.unwrap();
    assert_eq!(errors.len(), 3);
    assert_eq!(
        errors.get("short").unwrap(),
        "jobs must have a reasonable jid parameter"
    );
    assert_eq!(
        errors.get("3sZCbdp8e9WX__0").unwrap(),
        "jobs must have a jobtype parameter"
    );
    assert_eq!(
        errors.get("3sZCbdp8e9WX__1").unwrap(),
        "jobs cannot be reserved for more than one day"
    );

    assert_eq!(enqueued_count, 2);
    // Let's check that the two well-formatted jobs
    // have _really_ been enqueued, i.e. that `enqueue_many`
    // is not an  all-or-nothing operation:
    let mut c = WorkerBuilder::default()
        .hostname("tester".to_string())
        .wid(WorkerId::new(local_3))
        .register_fn("very_special", move |_job| async {
            Ok::<(), io::Error>(())
        })
        .register_fn("broken", move |_job| async { Ok::<(), io::Error>(()) })
        .connect(None)
        .await
        .unwrap();

    // we targeted "very_special" jobs to "local_4" queue
    assert!(c.run_one(0, &[local_4]).await.unwrap());
    assert!(c.run_one(0, &[local_4]).await.unwrap());
    assert!(!c.run_one(0, &[local_4]).await.unwrap()); // drained

    // also let's check that the 'broken' jobs have NOT been enqueued,
    // reminder: we target the broken jobs to "local_3" queue
    assert!(!c.run_one(0, &[local_3]).await.unwrap()); // empty
}

async fn assert_args_empty(j: Job) -> io::Result<()> {
    assert!(j.args().is_empty());
    Ok(eprintln!("{:?}", j))
}

async fn assert_args_not_empty(j: Job) -> io::Result<()> {
    assert!(j.args().len() != 0);
    Ok(eprintln!("{:?}", j))
}

#[tokio::test(flavor = "multi_thread")]
async fn test_jobs_created_with_builder() {
    skip_check!();

    // prepare a client and a worker:
    let mut cl = Client::connect(None).await.unwrap();
    let mut w = WorkerBuilder::default()
        .register_fn("rebuild_index", assert_args_empty)
        .register_fn("register_order", assert_args_not_empty)
        .connect(None)
        .await
        .unwrap();

    // prepare some jobs with JobBuilder:
    let job1 = JobBuilder::new("rebuild_index")
        .queue("test_jobs_created_with_builder_0")
        .build();

    let job2 = Job::builder("register_order")
        .args(vec!["ISBN-13:9781718501850"])
        .queue("test_jobs_created_with_builder_1")
        .build();

    let mut job3 = Job::new("register_order", vec!["ISBN-13:9781718501850"]);
    job3.queue = "test_jobs_created_with_builder_1".to_string();

    // enqueue ...
    cl.enqueue(job1).await.unwrap();
    cl.enqueue(job2).await.unwrap();
    cl.enqueue(job3).await.unwrap();

    // ... and execute:
    let had_job = w
        .run_one(0, &["test_jobs_created_with_builder_0"])
        .await
        .unwrap();
    assert!(had_job);

    let had_job = w
        .run_one(0, &["test_jobs_created_with_builder_1"])
        .await
        .unwrap();
    assert!(had_job);

    let had_job = w
        .run_one(0, &["test_jobs_created_with_builder_1"])
        .await
        .unwrap();
    assert!(had_job);
}<|MERGE_RESOLUTION|>--- conflicted
+++ resolved
@@ -77,9 +77,11 @@
     let local = "server_state";
 
     // prepare a worker
-    let mut w = WorkerBuilder::default();
-    w.register(local, move |_| async move { Ok::<(), io::Error>(()) });
-    let mut w = w.connect(None).await.unwrap();
+    let mut w = WorkerBuilder::default()
+        .register_fn(local, move |_| async move { Ok::<(), io::Error>(()) })
+        .connect(None)
+        .await
+        .unwrap();
 
     // prepare a producing client
     let mut client = Client::connect(None).await.unwrap();
@@ -226,36 +228,23 @@
     let local_2 = "queue_control_pause_and_resume_2";
 
     let (tx, rx) = sync::mpsc::channel();
-    let tx = sync::Arc::new(sync::Mutex::new(tx));
-<<<<<<< HEAD
-    let mut c = WorkerBuilder::default();
-    c.hostname("tester".to_string()).wid(local_1.into());
-    {
-        let tx = sync::Arc::clone(&tx);
-        c.register(local_1, move |_job| {
-            let tx = sync::Arc::clone(&tx);
+    let tx_1 = sync::Arc::new(sync::Mutex::new(tx));
+    let tx_2 = sync::Arc::clone(&tx_1);
+
+    let mut worker = WorkerBuilder::default()
+        .hostname("tester".to_string())
+        .wid(WorkerId::new(local_1))
+        .register_fn(local_1, move |_job| {
+            let tx = sync::Arc::clone(&tx_1);
             Box::pin(async move { tx.lock().unwrap().send(true) })
-        });
-    }
-    c.register(local_2, move |_job| {
-        let tx = sync::Arc::clone(&tx);
-        Box::pin(async move { tx.lock().unwrap().send(true) })
-    });
-=======
-
-    let mut w = WorkerBuilder::default()
-        .hostname("tester".to_string())
-        .wid(WorkerId::new(local))
-        .register_fn(local, move |_job| {
-            let tx = sync::Arc::clone(&tx);
+        })
+        .register_fn(local_2, move |_job| {
+            let tx = sync::Arc::clone(&tx_2);
             Box::pin(async move { tx.lock().unwrap().send(true) })
         })
         .connect(None)
         .await
         .unwrap();
->>>>>>> 70d40ad3
-
-    let mut worker = c.connect(None).await.unwrap();
 
     let mut client = Client::connect(None).await.unwrap();
 
@@ -269,15 +258,11 @@
         .await
         .unwrap();
 
-<<<<<<< HEAD
     // pause the queue
     client.queue_pause(&[local_1]).await.unwrap();
 
     // try to consume from that queue
     let had_job = worker.run_one(0, &[local_1]).await.unwrap();
-=======
-    let had_job = w.run_one(0, &[local]).await.unwrap();
->>>>>>> 70d40ad3
     assert!(!had_job);
     let worker_executed = rx.try_recv().is_ok();
     assert!(!worker_executed);
@@ -285,12 +270,8 @@
     // resume that queue and ...
     client.queue_resume(&[local_1]).await.unwrap();
 
-<<<<<<< HEAD
     // ... be able to consume from it
     let had_job = worker.run_one(0, &[local_1]).await.unwrap();
-=======
-    let had_job = w.run_one(0, &[local]).await.unwrap();
->>>>>>> 70d40ad3
     assert!(had_job);
     let worker_executed = rx.try_recv().is_ok();
     assert!(worker_executed);
@@ -356,22 +337,23 @@
     let local_2 = "queue_control_wildcard_2";
 
     let (tx, rx) = sync::mpsc::channel();
-    let tx = sync::Arc::new(sync::Mutex::new(tx));
-    let mut c = WorkerBuilder::default();
-    c.hostname("tester".to_string()).wid(local_1.into());
-    {
-        let tx = sync::Arc::clone(&tx);
-        c.register(local_1, move |_job| {
-            let tx = sync::Arc::clone(&tx);
+    let tx_1 = sync::Arc::new(sync::Mutex::new(tx));
+    let tx_2 = sync::Arc::clone(&tx_1);
+
+    let mut worker = WorkerBuilder::default()
+        .hostname("tester".to_string())
+        .wid(WorkerId::new(local_1))
+        .register_fn(local_1, move |_job| {
+            let tx = sync::Arc::clone(&tx_1);
             Box::pin(async move { tx.lock().unwrap().send(true) })
-        });
-    }
-    c.register(local_2, move |_job| {
-        let tx = sync::Arc::clone(&tx);
-        Box::pin(async move { tx.lock().unwrap().send(true) })
-    });
-
-    let mut worker = c.connect(None).await.unwrap();
+        })
+        .register_fn(local_2, move |_job| {
+            let tx = sync::Arc::clone(&tx_2);
+            Box::pin(async move { tx.lock().unwrap().send(true) })
+        })
+        .connect(None)
+        .await
+        .unwrap();
 
     let mut client = Client::connect(None).await.unwrap();
 
